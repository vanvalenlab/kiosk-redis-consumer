# Copyright 2016-2018 The Van Valen Lab at the California Institute of
# Technology (Caltech), with support from the Paul Allen Family Foundation,
# Google, & National Institutes of Health (NIH) under Grant U24CA224309-01.
# All rights reserved.
#
# Licensed under a modified Apache License, Version 2.0 (the "License");
# you may not use this file except in compliance with the License.
# You may obtain a copy of the License at
#
#     http://www.github.com/vanvalenlab/kiosk-consumer/LICENSE
#
# The Work provided may be used for non-commercial academic purposes only.
# For any other use of the Work, including commercial use, please contact:
# vanvalenlab@gmail.com
#
# Neither the name of Caltech nor the names of its contributors may be used
# to endorse or promote products derived from this software without specific
# prior written permission.
#
# Unless required by applicable law or agreed to in writing, software
# distributed under the License is distributed on an "AS IS" BASIS,
# WITHOUT WARRANTIES OR CONDITIONS OF ANY KIND, either express or implied.
# See the License for the specific language governing permissions and
# limitations under the License.
# ============================================================================
FROM python:3.5

WORKDIR /kiosk/consumer

COPY requirements.txt .

RUN pip install -r requirements.txt

COPY . .

<<<<<<< HEAD
#CMD sleep 100000
#CMD bash
CMD ["/bin/sh", "-c", "python3 redis-polling.py"]
#CMD python redis-polling.py
=======
CMD ["/bin/sh", "-c", "python consume-redis-events.py"]
>>>>>>> b3c4361e
<|MERGE_RESOLUTION|>--- conflicted
+++ resolved
@@ -33,11 +33,4 @@
 
 COPY . .
 
-<<<<<<< HEAD
-#CMD sleep 100000
-#CMD bash
-CMD ["/bin/sh", "-c", "python3 redis-polling.py"]
-#CMD python redis-polling.py
-=======
-CMD ["/bin/sh", "-c", "python consume-redis-events.py"]
->>>>>>> b3c4361e
+CMD ["/bin/sh", "-c", "python consume-redis-events.py"]