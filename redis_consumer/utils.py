--- conflicted
+++ resolved
@@ -28,6 +28,7 @@
 from __future__ import division
 from __future__ import print_function
 
+import io
 import os
 import time
 import timeit
@@ -42,19 +43,10 @@
 import six
 
 import numpy as np
-<<<<<<< HEAD
-from io import BytesIO
-from PIL import Image
-from skimage.external import tifffile as tiff
-from keras_preprocessing.image import img_to_array
-from dict_to_protobuf import dict_to_protobuf
-# from dict_to_protobuf import protobuf_to_dict
-=======
+import keras_preprocessing.image
 import skimage
-import keras_preprocessing.image
 import dict_to_protobuf
 import PIL
->>>>>>> d7476db9
 
 from redis_consumer.pbs.types_pb2 import DESCRIPTOR
 from redis_consumer.pbs.tensor_pb2 import TensorProto
@@ -307,13 +299,13 @@
         with tarfile.open(filename, 'r') as trks:
 
             # numpy can't read these from disk...
-            array_file = BytesIO()
+            array_file = io.BytesIO()
             array_file.write(trks.extractfile('raw.npy').read())
             array_file.seek(0)
             raw = np.load(array_file)
             array_file.close()
 
-            array_file = BytesIO()
+            array_file = io.BytesIO()
             array_file.write(trks.extractfile('tracked.npy').read())
             array_file.seek(0)
             tracked = np.load(array_file)
