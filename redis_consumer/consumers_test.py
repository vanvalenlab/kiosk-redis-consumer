--- conflicted
+++ resolved
@@ -296,11 +296,11 @@
         consumer = consumers.ImageFileConsumer(redis_client, storage, 'q')
         assert consumer.is_valid_hash(None) is False
         assert consumer.is_valid_hash('file.ZIp') is False
-        assert consumer.is_valid_hash('predict_1234567890_file.ZIp') is False
-        assert consumer.is_valid_hash('track_123456789_file.zip') is False
-        assert consumer.is_valid_hash('predict_123456789_file.zip') is False
-        assert consumer.is_valid_hash('predict_1234567890_file.tiff') is True
-        assert consumer.is_valid_hash('predict_1234567890_file.png') is True
+        assert consumer.is_valid_hash('predict:1234567890_file.ZIp') is False
+        assert consumer.is_valid_hash('track:123456789_file.zip') is False
+        assert consumer.is_valid_hash('predict:123456789_file.zip') is False
+        assert consumer.is_valid_hash('predict:1234567890_file.tiff') is True
+        assert consumer.is_valid_hash('predict:1234567890_file.png') is True
 
     def test_process_big_image(self):
         name = 'model'
@@ -374,11 +374,11 @@
         consumer = consumers.ZipFileConsumer(redis_client, storage, 'q')
         assert consumer.is_valid_hash(None) is False
         assert consumer.is_valid_hash('file.ZIp') is False
-        assert consumer.is_valid_hash('predict_1234567890_file.ZIp') is True
-        assert consumer.is_valid_hash('track_123456789_file.zip') is False
-        assert consumer.is_valid_hash('predict_123456789_file.zip') is True
-        assert consumer.is_valid_hash('predict_1234567890_file.tiff') is False
-        assert consumer.is_valid_hash('predict_1234567890_file.png') is False
+        assert consumer.is_valid_hash('predict:1234567890_file.ZIp') is True
+        assert consumer.is_valid_hash('track:123456789_file.zip') is False
+        assert consumer.is_valid_hash('predict:123456789_file.zip') is True
+        assert consumer.is_valid_hash('predict:1234567890_file.tiff') is False
+        assert consumer.is_valid_hash('predict:1234567890_file.png') is False
 
     def test__upload_archived_images(self):
         N = 3
@@ -419,10 +419,6 @@
         N = 3
         prefix = 'predict'
         items = ['item%s' % x for x in range(1, 4)]
-<<<<<<< HEAD
-        _redis = DummyRedis(items)
-=======
->>>>>>> 3b17c281
         redis_client = DummyRedis(items)
         storage = DummyStorage(num=N)
 
