--- conflicted
+++ resolved
@@ -553,12 +553,7 @@
 
         return image
 
-<<<<<<< HEAD
-    def save_and_upload(self, image, redis_hash, fname, scale):
-        hvals = self.redis.hgetall(redis_hash)
-=======
     def save_output(self, image, redis_hash, save_name, scale):
->>>>>>> efb92c1d
         with utils.get_tempdir() as tempdir:
             # Save each result channel as an image file
             subdir = os.path.dirname(save_name.replace(tempdir, ''))
