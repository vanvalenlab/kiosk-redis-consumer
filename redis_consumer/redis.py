--- conflicted
+++ resolved
@@ -134,9 +134,6 @@
 
     def _update_masters_and_slaves(self):
         try:
-<<<<<<< HEAD
-            self._sentinel.sentinel_masters()
-
             sentinel_masters = self._sentinel.sentinel_masters()
 
             for master_set in sentinel_masters:
@@ -157,45 +154,13 @@
             self.logger.warning('Encountered Error: %s. Using sentinel as '
                                 'primary redis client.', err)
 
-    def _get_redis_client(self, host, port):  # pylint: disable=R0201
-=======
-            sentinel_masters = self._sentinel.sentinel_masters()
-
-            for master_set in sentinel_masters:
-                master = sentinel_masters[master_set]
-
-                redis_master = self._get_redis_client(
-                    master['ip'], master['port'])
-
-                redis_slaves = []
-                for slave in self._sentinel.sentinel_slaves(master_set):
-                    redis_slave = self._get_redis_client(
-                        slave['ip'], slave['port'])
-                    redis_slaves.append(redis_slave)
-
-                self._redis_slaves = redis_slaves
-                self._redis_master = redis_master
-        except redis.exceptions.ResponseError as err:
-            self.logger.warning('Encountered Error: %s. Using sentinel as '
-                                'primary redis client.', err)
-
     @classmethod
     def _get_redis_client(cls, host, port):
->>>>>>> faf11610
         return redis.StrictRedis(host=host, port=port,
                                  decode_responses=True,
                                  charset='utf-8')
 
     def __getattr__(self, name):
-<<<<<<< HEAD
-        if name in REDIS_READONLY_COMMANDS:
-            redis_client = random.choice(self._redis_slaves)
-        else:
-            redis_client = self._redis_master
-
-        redis_function = getattr(redis_client, name)
-=======
->>>>>>> faf11610
 
         def wrapper(*args, **kwargs):
             values = list(args) + list(kwargs.values())
