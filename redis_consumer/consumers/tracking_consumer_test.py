--- conflicted
+++ resolved
@@ -35,11 +35,7 @@
 import pytest
 
 import numpy as np
-<<<<<<< HEAD
-import skimage.io
-=======
 import tifffile
->>>>>>> 3fcc7195
 
 from redis_consumer import consumers
 from redis_consumer import settings
@@ -93,7 +89,7 @@
         # test bad ndim for tiffstack
         fname = 'test.tiff'
         filepath = os.path.join(tmpdir, fname)
-        skimage.io.imsave(filepath, _get_image(), check_contrast=False)
+        tifffile.imsave(filepath, _get_image())
         with pytest.raises(ValueError):
             consumer._load_data(key, tmpdir, fname)
 
@@ -118,7 +114,7 @@
             letters = string.ascii_lowercase
             name = ''.join(random.choice(letters) for _ in range(12))
             path = os.path.join(tmpdir, '{}.tiff'.format(name))
-            skimage.io.imsave(path, _get_image(imh, imw), check_contrast=False)
+            tifffile.imsave(path, _get_image(imh, imw))
             return [path]
 
         mocker.patch.object(settings, 'INTERVAL', 0)
@@ -132,7 +128,7 @@
 
             key = 'tiffstack test - detect:{}'.format(label_detect)
             img = np.random.random((3, imh, imw)).astype('float32')
-            skimage.io.imsave(filepath, img, check_contrast=False)
+            tifffile.imsave(filepath, img)
             _ = utils.get_image(filepath)
             results = consumer._load_data(key, tmpdir, fname)
             X, y = results.get('X'), results.get('y')
