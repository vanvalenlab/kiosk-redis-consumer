# Copyright 2016-2020 The Van Valen Lab at the California Institute of
# Technology (Caltech), with support from the Paul Allen Family Foundation,
# Google, & National Institutes of Health (NIH) under Grant U24CA224309-01.
# All rights reserved.
#
# Licensed under a modified Apache License, Version 2.0 (the "License");
# you may not use this file except in compliance with the License.
# You may obtain a copy of the License at
#
#     http://www.github.com/vanvalenlab/kiosk-redis-consumer/LICENSE
#
# The Work provided may be used for non-commercial academic purposes only.
# For any other use of the Work, including commercial use, please contact:
# vanvalenlab@gmail.com
#
# Neither the name of Caltech nor the names of its contributors may be used
# to endorse or promote products derived from this software without specific
# prior written permission.
#
# Unless required by applicable law or agreed to in writing, software
# distributed under the License is distributed on an "AS IS" BASIS,
# WITHOUT WARRANTIES OR CONDITIONS OF ANY KIND, either express or implied.
# See the License for the specific language governing permissions and
# limitations under the License.
# ============================================================================
"""Base Consumer classes to provide structure for custom consumer workflows."""
from __future__ import absolute_import
from __future__ import division
from __future__ import print_function

import datetime
import json
import logging
import os
import sys
import time
import timeit
import urllib
import uuid
import zipfile

import numpy as np
import pytz

from deepcell_toolbox.utils import tile_image, untile_image

from redis_consumer.grpc_clients import PredictClient
from redis_consumer import utils
from redis_consumer import settings


class Consumer(object):
    """Base class for all redis event consumer classes.

    Args:
        redis_client: obj, Client class to communicate with redis
        storage_client: obj, Client to communicate with cloud storage buckets.
        queue: str, Name of queue to pop off work items.
        final_status: str, Update the status of redis event with this value.
    """

    def __init__(self,
                 redis_client,
                 storage_client,
                 queue,
                 final_status='done',
                 failed_status='failed',
                 name=settings.HOSTNAME,
                 output_dir=settings.OUTPUT_DIR):
        self.redis = redis_client
        self.storage = storage_client
        self.queue = str(queue).lower()
        self.name = name
        self.output_dir = output_dir
        self.final_status = final_status
        self.failed_status = failed_status
        self.finished_statuses = {final_status, failed_status}
        self.logger = logging.getLogger(str(self.__class__.__name__))
        self.processing_queue = 'processing-{queue}:{name}'.format(
            queue=self.queue, name=self.name)

    def _put_back_hash(self, redis_hash):
        """Put the hash back into the work queue"""
        key = self.redis.rpoplpush(self.processing_queue, self.queue)
        if key is None:
            self.logger.error('RPOPLPUSH got None (%s is empty), key %s was '
                              'removed somehow. Weird!',
                              self.processing_queue, redis_hash)
        elif key != redis_hash:
            self.logger.error('Whoops! RPOPLPUSH sent key %s to %s instead of '
                              '%s. Trying to put it back again.',
                              key, self.queue, redis_hash)
            self._put_back_hash(redis_hash)
        else:
            pass  # success

    def get_redis_hash(self):
        """Pop off an item from the Job queue.

        If a Job hash is invalid it will be failed and removed from the queue.

        Returns:
            str: A valid Redish Job hash, or None if one cannot be found.
        """
        while True:

            if self.redis.llen(self.queue) == 0:
                return None

            redis_hash = self.redis.rpoplpush(self.queue, self.processing_queue)

            # if queue is empty, return None
            if redis_hash is None:
                return redis_hash

            self.update_key(redis_hash)  # update timestamp that it was touched

            # if hash is found and valid, return the hash
            if self.is_valid_hash(redis_hash):
                return redis_hash

            # hash is invalid. it should not be in this queue.
            self.logger.warning('Found invalid hash in %s: `%s` with '
                                'hvals: %s', self.queue, redis_hash,
                                self.redis.hgetall(redis_hash))
            # self._put_back_hash(redis_hash)
            self.redis.lrem(self.processing_queue, 1, redis_hash)
            # Update redis with failed status
            self.update_key(redis_hash, {
                'status': self.failed_status,
                'reason': 'Invalid filetype for "{}" job.'.format(self.queue),
            })

    def _handle_error(self, err, redis_hash):
        """Update redis with failure information, and log errors.

        Args:
            err: Exception, uncaught error that will be logged.
            redis_hash: string, the hash that will be updated to failure.
        """
        # Update redis with failed status
        self.update_key(redis_hash, {
            'status': self.failed_status,
            'reason': logging.Formatter().formatException(sys.exc_info()),
        })
        self.logger.error('Failed to process redis key %s due to %s: %s',
                          redis_hash, type(err).__name__, err)

    def is_valid_hash(self, redis_hash):  # pylint: disable=unused-argument
        """Returns True if the consumer should work on the item"""
        return True

    def get_current_timestamp(self):
        """Helper function, returns ISO formatted UTC timestamp"""
        return datetime.datetime.now(pytz.UTC).isoformat()

    def purge_processing_queue(self):
        """Move all items from the processing queue to the work queue"""
        queue_has_items = True
        while queue_has_items:
            key = self.redis.rpoplpush(self.processing_queue, self.queue)
            queue_has_items = key is not None
            if queue_has_items:
                self.logger.debug('Found stranded key `%s` in queue `%s`. '
                                  'Moving it back to `%s`.',
                                  key, self.processing_queue, self.queue)

    def update_key(self, redis_hash, data=None):
        """Update the hash with `data` and updated_by & updated_at stamps.

        Args:
            redis_hash (str): The hash that will be updated
            status (str): The new status value
            data (dict): Optional data to include in the hmset call
        """
        if data is not None and not isinstance(data, dict):
            raise ValueError('`data` must be a dictionary, got {}.'.format(
                type(data).__name__))

        data = {} if data is None else data
        data.update({
            'updated_at': self.get_current_timestamp(),
            'updated_by': self.name,
        })
        self.redis.hmset(redis_hash, data)

    def _consume(self, redis_hash):
        """Consume the Redis Job. All Consumers must implement this function"""
        raise NotImplementedError

    def consume(self):
        """Find a redis key and process it"""
        start = timeit.default_timer()

        # Purge the processing queue in case of stranded keys
        self.purge_processing_queue()

        redis_hash = self.get_redis_hash()

        if redis_hash is not None:  # popped something off the queue
            try:
                status = self._consume(redis_hash)
            except Exception as err:  # pylint: disable=broad-except
                # log the error and update redis with details
                self._handle_error(err, redis_hash)
                status = self.failed_status

            if status == self.final_status:
                required_fields = [
                    'model_name',
                    'model_version',
                    'preprocess_function',
                    'postprocess_function',
                ]
                result = self.redis.hmget(redis_hash, *required_fields)
                hvals = dict(zip(required_fields, result))
                self.logger.debug('Consumed key %s (model %s:%s, '
                                  'preprocessing: %s, postprocessing: %s) '
                                  '(%s retries) in %s seconds.',
                                  redis_hash, hvals.get('model_name'),
                                  hvals.get('model_version'),
                                  hvals.get('preprocess_function'),
                                  hvals.get('postprocess_function'),
                                  0, timeit.default_timer() - start)

            if status in self.finished_statuses:
                # this key is done. remove the key from the processing queue.
                self.redis.lrem(self.processing_queue, 1, redis_hash)

            else:
                # this key is not done yet.
                # remove it from processing and push it back to the work queue.
                self._put_back_hash(redis_hash)
                time.sleep(settings.DO_NOTHING_TIMEOUT)

        else:  # queue is empty
            self.logger.debug('Queue `%s` is empty. Waiting for %s seconds.',
                              self.queue, settings.EMPTY_QUEUE_TIMEOUT)
            time.sleep(settings.EMPTY_QUEUE_TIMEOUT)


class TensorFlowServingConsumer(Consumer):
    """Adds tf-serving basic functionality for predict calls"""

    def __init__(self,
                 redis_client,
                 storage_client,
                 queue,
                 **kwargs):
        # Create some attributes only used during consume()
        self._redis_hash = None
        self._redis_values = dict()
        super(TensorFlowServingConsumer, self).__init__(
            redis_client, storage_client, queue, **kwargs)

    def _consume(self, redis_hash):
        raise NotImplementedError

    def _get_predict_client(self, model_name, model_version):
        """Returns the TensorFlow Serving gRPC client.

        Args:
            model_name (str): The name of the model
            model_version (int): The version of the model

        Returns:
            redis_consumer.grpc_clients.PredictClient: the gRPC client.
        """
        t = timeit.default_timer()
        hostname = '{}:{}'.format(settings.TF_HOST, settings.TF_PORT)
        client = PredictClient(hostname, model_name, int(model_version))
        self.logger.debug('Created the PredictClient in %s seconds.',
                          timeit.default_timer() - t)
        return client

    def grpc_image(self, img, model_name, model_version, model_shape,
                   in_tensor_name='image', in_tensor_dtype='DT_FLOAT'):
        """Use the TensorFlow Serving gRPC API for model inference on an image.

        Args:
            img (numpy.array): The image to send to the model
            model_name (str): The name of the model
            model_version (int): The version of the model
            model_shape (tuple): The shape of input data for the model
            in_tensor_name (str): The name of the input tensor for the request
            in_tensor_dtype (str): The dtype of the input data

        Returns:
            numpy.array: The results of model inference.
        """
        in_tensor_dtype = str(in_tensor_dtype).upper()

        start = timeit.default_timer()
        self.logger.debug('Segmenting image of shape %s with model %s:%s',
                          img.shape, model_name, model_version)

        if len(model_shape) == img.ndim + 1:
            img = np.expand_dims(img, axis=0)

        if in_tensor_dtype == 'DT_HALF':
            # TODO: seems like should cast to "half"
            # but the model rejects the type, wants "int" or "long"
            img = img.astype('int')

        req_data = [{'in_tensor_name': in_tensor_name,
                     'in_tensor_dtype': in_tensor_dtype,
                     'data': img}]

        client = self._get_predict_client(model_name, model_version)

        prediction = client.predict(req_data, settings.GRPC_TIMEOUT)
        results = [prediction[k] for k in sorted(prediction.keys())
                   if k.startswith('prediction')]

        if len(results) == 1:
            results = results[0]

        finished = timeit.default_timer() - start
        if self._redis_hash is not None:
            self.update_key(self._redis_hash, {
                'prediction_time': finished,
            })
        self.logger.debug('Segmented key %s (model %s:%s, '
                          'preprocessing: %s, postprocessing: %s)'
                          ' (%s retries) in %s seconds.',
                          self._redis_hash, model_name, model_version,
                          self._redis_values.get('preprocess_function'),
                          self._redis_values.get('postprocess_function'),
                          0, finished)
        return results

    def parse_model_metadata(self, metadata):
        """Parse the metadata response and return list of input metadata.

        Args:
            metadata (dict): model metadata response

        Returns:
            list: List of metadata objects for each defined input.
        """
        # TODO: handle multiple inputs in a general way.
        all_metadata = []
        for k, v in metadata.items():
            shape = ','.join([d['size'] for d in v['tensorShape']['dim']])
            data = {
                'in_tensor_name': k,
                'in_tensor_dtype': v['dtype'],
                'in_tensor_shape': shape,
            }
            all_metadata.append(data)
        return all_metadata

    def get_model_metadata(self, model_name, model_version):
        """Check Redis for saved model metadata or get from TensorFlow Serving.

        The Consumer prefers to get the model metadata from Redis,
        but if the metadata does not exist or is too stale,
        a TensorFlow Serving request will be made.

        Args:
            model_name (str): The model name to get metadata.
            model_version (int): The model version to get metadata.
        """
        model = '{}:{}'.format(model_name, model_version)
        self.logger.debug('Getting model metadata for model %s.', model)

        response = self.redis.hget(model, 'metadata')

        if response:
            self.logger.debug('Got cached metadata for model %s.', model)
            return self.parse_model_metadata(json.loads(response))

        # No response! The key was expired. Get from TFS and update it.
        start = timeit.default_timer()
        client = self._get_predict_client(model_name, model_version)
        model_metadata = client.get_model_metadata()

        try:
            inputs = model_metadata['metadata']['signature_def']['signatureDef']
            inputs = inputs['serving_default']['inputs']

            finished = timeit.default_timer() - start
            self.logger.debug('Got model metadata for %s in %s seconds.',
                              model, finished)

            self.redis.hset(model, 'metadata', json.dumps(inputs))
            self.redis.expire(model, settings.METADATA_EXPIRE_TIME)
            return self.parse_model_metadata(inputs)
        except (KeyError, IndexError) as err:
            self.logger.error('Malformed metadata: %s', model_metadata)
            raise err

    def _predict_big_image(self,
                           image,
                           model_name,
                           model_version,
                           model_shape,
                           model_input_name='image',
                           model_dtype='DT_FLOAT',
                           untile=True,
                           stride_ratio=0.75):
        """Use tile_image to tile image for the model and untile the results.

        Args:
            image (numpy.array): image data as numpy.
            model_name (str): hosted model to send image data.
            model_version (str): model version to query.
            model_shape (tuple): shape of the model's expected input.
            model_dtype (str): dtype of the model's input array.
            model_input_name (str): name of the model's input array.
            untile (bool): untiles results back to image shape if True.
            stride_ratio (float): amount to overlap between tiles, (0, 1].

        Returns:
            numpy.array: untiled results from the model.
        """
        model_ndim = len(model_shape)
        input_shape = (model_shape[model_ndim - 3], model_shape[model_ndim - 2])

        ratio = (model_shape[model_ndim - 3] / settings.TF_MIN_MODEL_SIZE) * \
                (model_shape[model_ndim - 2] / settings.TF_MIN_MODEL_SIZE) * \
                (model_shape[model_ndim - 1])

        batch_size = int(settings.TF_MAX_BATCH_SIZE // ratio)

        tiles, tiles_info = tile_image(
            np.expand_dims(image, axis=0),
            model_input_shape=input_shape,
            stride_ratio=stride_ratio)

        self.logger.debug('Tiling image of shape %s into shape %s.',
                          image.shape, tiles.shape)

        # max_batch_size is 1 by default.
        # dependent on the tf-serving configuration
        results = []
        for t in range(0, tiles.shape[0], batch_size):
            batch = tiles[t:t + batch_size]
            output = self.grpc_image(
                batch, model_name, model_version, model_shape,
                in_tensor_name=model_input_name,
                in_tensor_dtype=model_dtype)

            if not isinstance(output, list):
                output = [output]

            if len(results) == 0:
                results = output
            else:
                for i, o in enumerate(output):
                    results[i] = np.vstack((results[i], o))

        if not untile:
            image = results
        else:
            image = [untile_image(r, tiles_info, model_input_shape=input_shape)
                     for r in results]

        image = image[0] if len(image) == 1 else image
        return image

    def _predict_small_image(self,
                             image,
                             model_name,
                             model_version,
                             model_shape,
                             model_input_name='image',
                             model_dtype='DT_FLOAT'):
        """Pad an image that is too small for the model, and unpad the results.

        Args:
            img (numpy.array): The too-small image to be predicted with
                model_name and model_version.
            model_name (str): hosted model to send image data.
            model_version (str): model version to query.
            model_shape (tuple): shape of the model's expected input.
            model_input_name (str): name of the model's input array.
            model_dtype (str): dtype of the model's input array.

        Returns:
            numpy.array: unpadded results from the model.
        """
        pad_width = []
        model_ndim = len(model_shape)
        for i in range(image.ndim):
            if i in {image.ndim - 3, image.ndim - 2}:
                if i == image.ndim - 3:
                    diff = model_shape[model_ndim - 3] - image.shape[i]
                else:
                    diff = model_shape[model_ndim - 2] - image.shape[i]

                if diff % 2:
                    pad_width.append((diff // 2, diff // 2 + 1))
                else:
                    pad_width.append((diff // 2, diff // 2))
            else:
                pad_width.append((0, 0))

        self.logger.info('Padding image from shape %s to shape %s.',
                         image.shape, tuple([x + y1 + y2 for x, (y1, y2) in
                                             zip(image.shape, pad_width)]))

        padded_img = np.pad(image, pad_width, 'reflect')
        image = self.grpc_image(padded_img, model_name, model_version,
                                model_shape, in_tensor_name=model_input_name,
                                in_tensor_dtype=model_dtype)

        image = [image] if not isinstance(image, list) else image

        # pad batch_size and frames for each output.
        pad_widths = [pad_width] * len(image)
        for i, im in enumerate(image):
            while len(pad_widths[i]) < im.ndim:
                pad_widths[i].insert(0, (0, 0))

        # unpad results
        image = [utils.unpad_image(i, p) for i, p in zip(image, pad_widths)]
        image = image[0] if len(image) == 1 else image

        return image

    def predict(self, image, model_name, model_version, untile=True):
        """Performs model inference on the image data.

        Args:
            image (numpy.array): the image data
            model_name (str): hosted model to send image data.
            model_version (int): model version to query.
            untile (bool): Whether to untile the tiled inference results. This
                should be True when the model output is the same shape as the
                input, and False otherwise.
        """
        start = timeit.default_timer()
        model_metadata = self.get_model_metadata(model_name, model_version)

        # TODO: generalize for more than a single input.
        if len(model_metadata) > 1:
            raise ValueError('Model {}:{} has {} required inputs but was only '
                             'given {} inputs.'.format(
                                 model_name, model_version,
                                 len(model_metadata), len(image)))
        model_metadata = model_metadata[0]

        model_input_name = model_metadata['in_tensor_name']
        model_dtype = model_metadata['in_tensor_dtype']

        model_shape = [int(x) for x in model_metadata['in_tensor_shape'].split(',')]
        model_ndim = len(model_shape)

        if model_ndim != image.ndim + 1:
            raise ValueError('Image of shape {} is incompatible with model '
                             '{}:{} with input shape {}'.format(
                                 image.shape, model_name, model_version,
                                 tuple(model_shape)))

        size_x = model_shape[model_ndim - 3]
        size_y = model_shape[model_ndim - 2]

        size_x = image.shape[image.ndim - 3] if size_x <= 0 else size_x
        size_y = image.shape[image.ndim - 2] if size_y <= 0 else size_y

        self.logger.debug('Calling predict on model %s:%s with input shape %s'
                          ' and dtype %s to segment an image of shape %s.',
                          model_name, model_version, tuple(model_shape),
                          model_dtype, image.shape)

        if (image.shape[image.ndim - 3] < size_x or
                image.shape[image.ndim - 2] < size_y):
            # image is too small for the model, pad the image.
            image = self._predict_small_image(image, model_name, model_version,
                                              model_shape, model_input_name,
                                              model_dtype)
        elif (image.shape[image.ndim - 3] > size_x or
              image.shape[image.ndim - 2] > size_y):
            # image is too big for the model, multiple images are tiled.
            image = self._predict_big_image(image, model_name, model_version,
                                            model_shape, model_input_name,
                                            model_dtype, untile=untile)
        else:
            # image size is perfect, just send it to the model
            image = self.grpc_image(image, model_name, model_version,
                                    model_shape, model_input_name, model_dtype)

        if isinstance(image, list):
            output_shapes = [i.shape for i in image]
        else:
            output_shapes = [image.shape]  # cast as list

        self.logger.debug('Got response from model %s:%s of shape %s in %s '
                          'seconds.', model_name, model_version, output_shapes,
                          timeit.default_timer() - start)

        return image

<<<<<<< HEAD
    def _get_processing_function(self, process_type, function_name):
        """Based on the function category and name, return the function.

        Args:
            process_type (str): "pre" or "post" processing
            function_name (str): Name processing function, must exist in
                settings.PROCESSING_FUNCTIONS.

        Returns:
            function: the selected pre- or post-processing function.
        """
        clean = lambda x: str(x).lower()
        # first, verify the route parameters
        name = clean(function_name)
        cat = clean(process_type)
        if cat not in settings.PROCESSING_FUNCTIONS:
            raise ValueError('Processing functions are either "pre" or "post" '
                             'processing.  Got %s.' % cat)

        if name not in settings.PROCESSING_FUNCTIONS[cat]:
            raise ValueError('"%s" is not a valid %s-processing function'
                             % (name, cat))
        return settings.PROCESSING_FUNCTIONS[cat][name]

    def process(self, image, key, process_type):
        """Apply the pre- or post-processing function to the image data.

        Args:
            image (numpy.array): The image data to process.
            key (str): The name of the function to use.
            process_type (str): "pre" or "post" processing.

        Returns:
            numpy.array: The processed image data.
        """
        start = timeit.default_timer()
        if not key:
            return image

        f = self._get_processing_function(process_type, key)

        if key == 'retinanet-semantic':
            # image[:-1] is targeted at a two semantic head panoptic model
            # TODO This may need to be modified and generalized in the future
            results = f(image[:-1])
        elif key == 'retinanet':
            results = f(image, self._rawshape[0], self._rawshape[1])
        else:
            results = f(image)

        if results.shape[0] == 1:
            results = np.squeeze(results, axis=0)

        finished = timeit.default_timer() - start

        self.update_key(self._redis_hash, {
            '{}process_time'.format(process_type): finished
        })

        self.logger.debug('%s-processed key %s (model %s:%s, preprocessing: %s,'
                          ' postprocessing: %s) in %s seconds.',
                          process_type.capitalize(), self._redis_hash,
                          self._redis_values.get('model_name'),
                          self._redis_values.get('model_version'),
                          self._redis_values.get('preprocess_function'),
                          self._redis_values.get('postprocess_function'),
                          finished)

        return results

    def preprocess(self, image, keys):
        """Wrapper for _process_image but can only call with type="pre".

        Args:
            image (numpy.array): image data
            keys (list): list of function names to apply to the image

        Returns:
            numpy.array: pre-processed image data
        """
        pre = None
        for key in keys:
            x = pre if pre else image
            pre = self.process(x, key, 'pre')
        return pre

    def postprocess(self, image, keys):
        """Wrapper for _process_image but can only call with type="post".

        Args:
            image (numpy.array): image data
            keys (list): list of function names to apply to the image

        Returns:
            numpy.array: post-processed image data
        """
        post = None
        for key in keys:
            x = post if post else image
            post = self.process(x, key, 'post')
        return post
=======
    def save_output(self, image, redis_hash, save_name, scale=1):
        with utils.get_tempdir() as tempdir:
            # Save each result channel as an image file
            subdir = os.path.dirname(save_name.replace(tempdir, ''))
            name = os.path.splitext(os.path.basename(save_name))[0]

            # Rescale image to original size before sending back to user
            if isinstance(image, list):
                outpaths = []
                for i in image:
                    outpaths.extend(utils.save_numpy_array(
                        utils.rescale(i, 1 / scale), name=name,
                        subdir=subdir, output_dir=tempdir))
            else:
                outpaths = utils.save_numpy_array(
                    utils.rescale(image, 1 / scale), name=name,
                    subdir=subdir, output_dir=tempdir)

            # Save each prediction image as zip file
            zip_file = utils.zip_files(outpaths, tempdir)

            # Upload the zip file to cloud storage bucket
            cleaned = zip_file.replace(tempdir, '')
            subdir = os.path.dirname(settings._strip(cleaned))
            subdir = subdir if subdir else None
            dest, output_url = self.storage.upload(zip_file, subdir=subdir)

        return dest, output_url
>>>>>>> 6372e3fc


class ZipFileConsumer(Consumer):
    """Consumes zip files and uploads the results"""

    def __init__(self,
                 redis_client,
                 storage_client,
                 queue,
                 **kwargs):
        # zip files go in a new queue
        zip_queue = '{}-zip'.format(queue)
        self.child_queue = queue
        super(ZipFileConsumer, self).__init__(
            redis_client, storage_client, zip_queue, **kwargs)

    def is_valid_hash(self, redis_hash):
        if redis_hash is None:
            return False

        fname = str(self.redis.hget(redis_hash, 'input_file_name'))
        return fname.lower().endswith('.zip')

    def _upload_archived_images(self, hvalues, redis_hash):
        """Extract all image files and upload them to storage and redis"""
        all_hashes = set()
        archive_uuid = uuid.uuid4().hex
        with utils.get_tempdir() as tempdir:
            fname = self.storage.download(hvalues.get('input_file_name'), tempdir)
            image_files = utils.get_image_files_from_dir(fname, tempdir)
            for i, imfile in enumerate(image_files):

                clean_imfile = settings._strip(imfile.replace(tempdir, ''))
                # Save each result channel as an image file
                subdir = os.path.join(archive_uuid, os.path.dirname(clean_imfile))
                dest, _ = self.storage.upload(imfile, subdir=subdir)

                os.remove(imfile)  # remove the file to save some memory

                new_hash = '{prefix}:{file}:{hash}'.format(
                    prefix=self.child_queue,
                    file=clean_imfile,
                    hash=uuid.uuid4().hex)

                current_timestamp = self.get_current_timestamp()
                new_hvals = dict()
                new_hvals.update(hvalues)
                new_hvals['input_file_name'] = dest
                new_hvals['original_name'] = clean_imfile
                new_hvals['status'] = 'new'
                new_hvals['identity_upload'] = self.name
                new_hvals['created_at'] = current_timestamp
                new_hvals['updated_at'] = current_timestamp

                # remove unnecessary/confusing keys (maybe from getting restarted)
                bad_keys = [
                    'children',
                    'children:done',
                    'children:failed',
                    'identity_started',
                ]
                for k in bad_keys:
                    if k in new_hvals:
                        del new_hvals[k]

                self.redis.hmset(new_hash, new_hvals)
                self.redis.lpush(self.child_queue, new_hash)
                self.logger.debug('Added new hash %s: `%s`', i + 1, new_hash)
                self.update_key(redis_hash)
                all_hashes.add(new_hash)
        return all_hashes

    def _get_output_file_name(self, key):
        fname = None
        retries = 3
        for _ in range(retries):
            # sometimes this field is missing, gotta get the truth!
            fname = self.redis._redis_master.hget(key, 'output_file_name')
            if fname is None:
                ttl = self.redis.ttl(key)

                if ttl == -2:
                    raise ValueError('Key `%s` does not exist' % key)

                if ttl != -1:
                    self.logger.warning('Key `%s` has a TTL of %s.'
                                        'Why has it been expired already?',
                                        key, ttl)
                else:
                    self.logger.warning('Key `%s` exists with TTL %s but has'
                                        ' no output_file_name', key, ttl)

                self.redis._update_masters_and_slaves()
                time.sleep(settings.GRPC_BACKOFF)
            else:
                break
        else:
            raise ValueError('Key %s had no value for output_file_name'
                             ' %s times in a row.' % (key, retries))
        return fname

    def _upload_finished_children(self, finished_children, redis_hash):
        # saved_files = set()
        with utils.get_tempdir() as tempdir:
            filename = '{}.zip'.format(uuid.uuid4().hex)

            zip_path = os.path.join(tempdir, filename)

            zip_kwargs = {
                'compression': zipfile.ZIP_DEFLATED,
                'allowZip64': True,
            }

            with zipfile.ZipFile(zip_path, 'w', **zip_kwargs) as zf:

                # process each successfully completed key
                for key in finished_children:
                    if not key:
                        continue

                    fname = self._get_output_file_name(key)

                    local_fname = self.storage.download(fname, tempdir)

                    self.logger.info('Saved file: %s', local_fname)

                    if zipfile.is_zipfile(local_fname):
                        image_files = utils.get_image_files_from_dir(
                            local_fname, tempdir)
                    else:
                        image_files = (local_fname,)

                    for imfile in image_files:
                        name = imfile.replace(tempdir, '')
                        name = name[1:] if name.startswith(os.path.sep) else name
                        zf.write(imfile, arcname=name)
                        os.remove(imfile)

                    self.update_key(redis_hash)

            # zip up all saved results
            # zip_path = utils.zip_files(saved_files, tempdir)

            # Upload the zip file to cloud storage bucket
            path, url = self.storage.upload(zip_path)
            self.logger.debug('Uploaded output to: `%s`', url)
            return path, url

    def _parse_failures(self, failed_children):
        failed_hashes = {}
        for key in failed_children:
            if not key:
                continue
            reason = self.redis.hget(key, 'reason')
            # one of the hashes failed to process
            self.logger.error('Child key `%s` failed: %s', key, reason)
            failed_hashes[key] = reason

        if failed_hashes:
            self.logger.warning('%s child keys failed to process: %s',
                                len(failed_hashes),
                                json.dumps(failed_hashes, indent=4))

        # check python2 vs python3
        if hasattr(urllib, 'parse'):
            url_encode = urllib.parse.urlencode  # pylint: disable=E1101
        else:
            url_encode = urllib.urlencode  # pylint: disable=E1101

        return url_encode(failed_hashes)

    def _cleanup(self, redis_hash, children, done, failed):
        start = timeit.default_timer()
        # get summary data for all finished children
        summary_fields = [
            # 'created_at',
            # 'finished_at',
            'prediction_time',
            'postprocess_time',
            'upload_time',
            'download_time',
            'total_time',
            'predict_retries',
        ]

        summaries = dict()
        for d in done:
            # TODO: stale data may still be Null, causing missing results.
            results = self.redis.hmget(d, *summary_fields)
            for field, result in zip(summary_fields, results):
                try:
                    if field not in summaries:
                        summaries[field] = [float(result)]
                    else:
                        summaries[field].append(float(result))
                except:  # pylint: disable=bare-except
                    self.logger.warning('Summary field `%s` is not a '
                                        'float: %s', field, result)

        # array as joined string
        for k in summaries:
            summaries[k] = ','.join(str(s) for s in summaries[k])
            # summaries[k] = sum(summaries[k]) / len(summaries[k])

        output_file_name, output_url = self._upload_finished_children(
            done, redis_hash)

        failures = self._parse_failures(failed)

        t = timeit.default_timer() - start

        summaries.update({
            'status': self.final_status,
            'finished_at': self.get_current_timestamp(),
            'output_url': output_url,
            'failures': failures,
            'total_jobs': len(children),
            'cleanup_time': t,
            'output_file_name': output_file_name
        })

        # Update redis with the results
        self.update_key(redis_hash, summaries)

        expire_time = settings.EXPIRE_TIME
        for key in children:
            self.redis.expire(key, expire_time)

        self.logger.debug('All %s child keys will be expiring in %s '
                          'seconds.', len(children), expire_time)
        self.logger.debug('Cleaned up results in %s seconds.', t)

    def _consume(self, redis_hash):
        start = timeit.default_timer()
        hvals = self.redis.hgetall(redis_hash)
        status = hvals.get('status')

        if status in self.finished_statuses:
            self.logger.warning('Found completed hash `%s` with status %s.',
                                redis_hash, hvals.get('status'))
            return status

        self.logger.debug('Found hash to process `%s` with status `%s`.',
                          redis_hash, hvals.get('status'))

        key_separator = ','  # char to separate child keys in Redis

        self.update_key(redis_hash)  # refresh timestamp

        if status == 'new':
            # download the zip file, upload the contents, and enter into Redis
            all_hashes = self._upload_archived_images(hvals, redis_hash)
            self.logger.info('Uploaded %s child keys for key `%s`. Waiting for'
                             ' ImageConsumers.', len(all_hashes), redis_hash)

            # Now all images have been uploaded with new redis hashes
            # Update Redis with child keys and put item back in queue
            next_status = 'waiting'
            self.update_key(redis_hash, {
                'status': next_status,
                'children': key_separator.join(all_hashes),
                'children_upload_time': timeit.default_timer() - start,
                'progress': 0
            })
            return next_status

        if status == 'waiting':
            # this key was previously processed by a ZipConsumer
            # check to see which child keys have already been processed
            children = set(hvals.get('children', '').split(key_separator))
            done = set(hvals.get('children:done', '').split(key_separator))
            failed = set(hvals.get('children:failed', '').split(key_separator))

            # get keys that have not yet reached a completed status
            remaining_children = children - done - failed
            for child in remaining_children:
                child_status = self.redis.hget(child, 'status')
                if child_status == self.failed_status:
                    failed.add(child)
                elif child_status == self.final_status:
                    done.add(child)

            remaining_children = children - done - failed
            progress = (len(done) + len(failed)) / len(children)

            self.logger.info('Key `%s` has %s children waiting for processing',
                             redis_hash, len(remaining_children))

            # if there are no remaining children, update status to cleanup
            self.update_key(redis_hash, {
                'children:done': key_separator.join(d for d in done if d),
                'children:failed': key_separator.join(f for f in failed if f),
                'progress': min(100, max(0, round(progress * 100)))
            })

            if not remaining_children:
                self._cleanup(redis_hash, children, done, failed)
                return self.final_status

            return status

        self.logger.error('Found strange status for key `%s`: %s.',
                          redis_hash, status)
        return status<|MERGE_RESOLUTION|>--- conflicted
+++ resolved
@@ -592,7 +592,6 @@
 
         return image
 
-<<<<<<< HEAD
     def _get_processing_function(self, process_type, function_name):
         """Based on the function category and name, return the function.
 
@@ -694,7 +693,7 @@
             x = post if post else image
             post = self.process(x, key, 'post')
         return post
-=======
+
     def save_output(self, image, redis_hash, save_name, scale=1):
         with utils.get_tempdir() as tempdir:
             # Save each result channel as an image file
@@ -723,7 +722,6 @@
             dest, output_url = self.storage.upload(zip_file, subdir=subdir)
 
         return dest, output_url
->>>>>>> 6372e3fc
 
 
 class ZipFileConsumer(Consumer):
