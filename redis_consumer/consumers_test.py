# Copyright 2016-2019 The Van Valen Lab at the California Institute of
# Technology (Caltech), with support from the Paul Allen Family Foundation,
# Google, & National Institutes of Health (NIH) under Grant U24CA224309-01.
# All rights reserved.
#
# Licensed under a modified Apache License, Version 2.0 (the "License");
# you may not use this file except in compliance with the License.
# You may obtain a copy of the License at
#
#     http://www.github.com/vanvalenlab/kiosk-data-processing/LICENSE
#
# The Work provided may be used for non-commercial academic purposes only.
# For any other use of the Work, including commercial use, please contact:
# vanvalenlab@gmail.com
#
# Neither the name of Caltech nor the names of its contributors may be used
# to endorse or promote products derived from this software without specific
# prior written permission.
#
# Unless required by applicable law or agreed to in writing, software
# distributed under the License is distributed on an "AS IS" BASIS,
# WITHOUT WARRANTIES OR CONDITIONS OF ANY KIND, either express or implied.
# See the License for the specific language governing permissions and
# limitations under the License.
# ============================================================================
"""Tests for post-processing functions"""
from __future__ import absolute_import
from __future__ import division
from __future__ import print_function

import os
import copy
import math
import random

import redis
import numpy as np
from skimage.external import tifffile as tiff

import pytest

from redis_consumer import consumers
from redis_consumer import utils
from redis_consumer import settings


def _get_image(img_h=300, img_w=300):
    bias = np.random.rand(img_w, img_h) * 64
    variance = np.random.rand(img_w, img_h) * (255 - 64)
    img = np.random.rand(img_w, img_h) * variance + bias
    return img


class DummyRedis(object):
    def __init__(self, items=[], prefix='predict', status='new'):
        self.work_queue = copy.copy(items)
        self.processing_queue = []
        self.prefix = '/'.join(x for x in prefix.split('/') if x)
        self.status = status
        self._redis_master = self
        self.keys = [
            '{}:{}:{}'.format(self.prefix, 'x.tiff', self.status),
            '{}:{}:{}'.format(self.prefix, 'x.zip', 'other'),
            '{}:{}:{}'.format('other', 'x.TIFF', self.status),
            '{}:{}:{}'.format(self.prefix, 'x.ZIP', self.status),
            '{}:{}:{}'.format(self.prefix, 'x.tiff', 'other'),
            '{}:{}:{}'.format('other', 'x.zip', self.status),
        ]

    def rpoplpush(self, src, dst):
        if src.startswith('processing'):
            source = self.processing_queue
            dest = self.work_queue
        elif src.startswith(self.prefix):
            source = self.work_queue
            dest = self.processing_queue

        try:
            x = source.pop()
            dest.insert(0, x)
            return x
        except IndexError:
            return None

    def lpush(self, name, *values):
        self.work_queue = list(reversed(values)) + self.work_queue
        return len(self.work_queue)

    def lrem(self, name, count, value):
        self.processing_queue.remove(value)
        return count

    def llen(self, queue):
        if queue.startswith('processing'):
            return len(self.processing_queue)
        else:
            return len(self.work_queue)

    def hmget(self, rhash, *args):
        return [self.hget(rhash, a) for a in args]

    def hmset(self, rhash, hvals):  # pylint: disable=W0613
        return hvals

    def expire(self, name, time):  # pylint: disable=W0613
        return 1

    def hget(self, rhash, field):
        if field == 'status':
            return rhash.split(':')[-1]
        elif field == 'file_name':
            return rhash.split(':')[1]
        elif field == 'input_file_name':
            return rhash.split(':')[1]
        elif field == 'output_file_name':
            return rhash.split(':')[1]
        elif field == 'reason':
            return 'reason'
        return False

    def hset(self, rhash, status, value):  # pylint: disable=W0613
        return {status: value}

    def hgetall(self, rhash):  # pylint: disable=W0613
        return {
            'model_name': 'model',
            'model_version': '0',
            'field': '61',
            'cuts': '0',
            'postprocess_function': '',
            'preprocess_function': '',
            'file_name': rhash.split(':')[1],
            'input_file_name': rhash.split(':')[1],
            'output_file_name': rhash.split(':')[1],
            'status': rhash.split(':')[-1],
            'children': 'predict:1.tiff:done,predict:2.tiff:failed,predict:3.tiff:new',
            'children:done': 'predict:4.tiff:done,predict:5.tiff:done',
            'children:failed': 'predict:6.tiff:failed,predict:7.tiff:failed',
        }


class DummyStorage(object):
    def __init__(self, num=3):
        self.num = num

    def download(self, path, dest):
        if path.lower().endswith('.zip'):
            paths = []
            for i in range(self.num):
                img = _get_image()
                base, ext = os.path.splitext(path)
                _path = '{}{}{}'.format(base, i, ext)
                tiff.imsave(os.path.join(dest, _path), img)
                paths.append(_path)
            return utils.zip_files(paths, dest)
        img = _get_image()
        tiff.imsave(os.path.join(dest, path), img)
        return path

    def upload(self, zip_path, subdir=None):  # pylint: disable=W0613
        return True, True

    def get_public_url(self, zip_path):  # pylint: disable=W0613
        return True


class TestConsumer(object):

    def test_get_redis_hash(self):
        settings.EMPTY_QUEUE_TIMEOUT = 0.01  # don't sleep too long
<<<<<<< HEAD
=======

        queue_name = 'q'
>>>>>>> faf11610

        queue_name = 'q'
        # test emtpy queue
        items = []
        redis_client = DummyRedis(items, prefix=queue_name)
        consumer = consumers.Consumer(redis_client, None, queue_name)
<<<<<<< HEAD
=======
        rhash = consumer.get_redis_hash()
        assert rhash is None

        # LLEN somehow gives stale data, should still be None
        redis_client.llen = lambda x: 1
        consumer = consumers.Consumer(redis_client, None, queue_name)
>>>>>>> faf11610
        rhash = consumer.get_redis_hash()
        assert rhash is None

        # test some valid/invalid items
        items = ['item%s' % x for x in range(1, 4)]
        redis_client = DummyRedis(items, prefix=queue_name)

        consumer = consumers.Consumer(redis_client, None, queue_name)
        consumer.is_valid_hash = lambda x: x == 'item1'
        print(redis_client.work_queue)

        rhash = consumer.get_redis_hash()
<<<<<<< HEAD
        print(redis_client.work_queue)
        assert rhash == items[0]
        assert redis_client.work_queue == items[1:]
        assert redis_client.processing_queue == items[0:1]
=======
        assert rhash == items[0]
        assert redis_client.work_queue == items[1:]
        assert redis_client.processing_queue == items[0:1]

    def test_purge_processing_queue(self):
        queue_name = 'q'
        items = []
        redis_client = DummyRedis(items, prefix=queue_name)
        consumer = consumers.Consumer(redis_client, None, queue_name)

        redis_client.processing_queue = list(range(5))
        consumer.purge_processing_queue()
        assert not redis_client.processing_queue
>>>>>>> faf11610

    def test_update_key(self):
        global _redis_values
        _redis_values = None

        class _DummyRedis(object):
            def hmset(self, _, hvals):
                global _redis_values
                _redis_values = hvals

        consumer = consumers.Consumer(_DummyRedis(), None, 'q')
        status = 'updated_status'
        consumer.update_key('redis-hash', {
            'status': status,
            'new_field': True
        })
        assert isinstance(_redis_values, dict)
        assert 'status' in _redis_values and 'new_field' in _redis_values
        assert _redis_values.get('status') == status
        assert _redis_values.get('new_field') is True

        with pytest.raises(ValueError):
            consumer.update_key('redis-hash', 'data')

    def test_handle_error(self):
        global _redis_values
        _redis_values = None

        class _DummyRedis(object):
            def hmset(self, _, hvals):
                global _redis_values
                _redis_values = hvals

        consumer = consumers.Consumer(_DummyRedis(), None, 'q')
        err = Exception('test exception')
        consumer._handle_error(err, 'redis-hash')
        assert isinstance(_redis_values, dict)
        assert 'status' in _redis_values and 'reason' in _redis_values
        assert _redis_values.get('status') == 'failed'

    def test__put_back_hash(self):
        queue_name = 'q'

        # test emtpy queue
        redis_client = DummyRedis([], prefix=queue_name)
        consumer = consumers.Consumer(redis_client, None, queue_name)
        consumer._put_back_hash('DNE')  # should be None, shows warning

        # put back the proper item
        item = 'redis_hash1'
        redis_client.processing_queue = [item]
        consumer = consumers.Consumer(redis_client, None, queue_name)
        consumer._put_back_hash(item)

        # put back the wrong item
        redis_client.processing_queue = [item, 'otherhash']
        consumer = consumers.Consumer(redis_client, None, queue_name)
        consumer._put_back_hash(item)

    def test_consume(self):
        queue_name = 'q'
        items = ['{}:{}:{}.tiff'.format(queue_name, 'new', x) for x in range(1, 4)]
        N = 1  # using a queue, only one key is processed per consume()
        consumer = consumers.Consumer(
            DummyRedis(items, prefix=queue_name), DummyStorage(), queue_name)

        # test that _consume is called on each hash
        global _processed
        _processed = 0

        def F(*_):
            global _processed
            _processed += 1

        consumer._consume = F
        consumer.consume()
        assert _processed == N

        # error inside _consume calls _handle_error
        consumer._consume = lambda x: 1 / 0
        consumer._handle_error = F
        consumer.consume()
        assert _processed == N + 1

        # empty redis queue
        consumer.get_redis_hash = lambda: None
        settings.EMPTY_QUEUE_TIMEOUT = 0.1  # don't sleep too long
        consumer.consume()

        # failed and done statuses call lrem
        def lrem(key, count, value):
            global _processed
            _processed = True

        _processed = False
        redis_client = DummyRedis(items, prefix=queue_name)
        redis_client.lrem = lrem
        consumer = consumers.Consumer(redis_client, DummyStorage(), queue_name)
        consumer.get_redis_hash = lambda: '%s:f.tiff:failed' % queue_name
        print(redis_client.work_queue)
        print(redis_client.processing_queue)
        consumer.consume()
        print(redis_client.work_queue)
        print(redis_client.processing_queue)
        assert _processed is True

        _processed = False
        consumer.get_redis_hash = lambda: '{q}:f.tiff:{status}'.format(
            q=queue_name,
            status=consumer.final_status)
        consumer.consume()
        assert _processed is True

    def test__consume(self):
        with np.testing.assert_raises(NotImplementedError):
            consumer = consumers.Consumer(None, None, 'q')
            consumer._consume('predict:new:hash.tiff')


class TestImageFileConsumer(object):

    def test_is_valid_hash(self):
        items = ['item%s' % x for x in range(1, 4)]

        storage = DummyStorage()
        redis_client = DummyRedis(items)
        redis_client.hget = lambda *x: x[0]

        consumer = consumers.ImageFileConsumer(redis_client, storage, 'predict')
        assert consumer.is_valid_hash(None) is False
        assert consumer.is_valid_hash('file.ZIp') is False
        assert consumer.is_valid_hash('predict:1234567890:file.ZIp') is False
        assert consumer.is_valid_hash('track:123456789:file.zip') is False
        assert consumer.is_valid_hash('predict:123456789:file.zip') is False
        assert consumer.is_valid_hash('predict:1234567890:file.tiff') is True
        assert consumer.is_valid_hash('predict:1234567890:file.png') is True

    def test__get_processing_function(self):
        settings.PROCESSING_FUNCTIONS = {
            'valid': {
                'valid': lambda x: True
            }
        }

        consumer = consumers.ImageFileConsumer(None, None, 'q')

        x = consumer._get_processing_function('VaLiD', 'vAlId')
        y = consumer._get_processing_function('vAlId', 'VaLiD')
        assert x == y

        with pytest.raises(ValueError):
            consumer._get_processing_function('invalid', 'valid')

        with pytest.raises(ValueError):
            consumer._get_processing_function('valid', 'invalid')

    def test_process_big_image(self):
        name = 'model'
        version = 0
        field = 11
        cuts = 2

        img = np.expand_dims(_get_image(300, 300), axis=-1)
        img = np.expand_dims(img, axis=0)

        redis_client = None
        storage = None
        consumer = consumers.ImageFileConsumer(redis_client, storage, 'predict')

        # image should be chopped into cuts**2 pieces and reassembled
        consumer.grpc_image = lambda x, y, z: x
        res = consumer.process_big_image(cuts, img, field, name, version)
        np.testing.assert_equal(res, img)

    def test__consume(self):
        prefix = 'prefix'
        status = 'new'
        redis_client = DummyRedis(prefix, status)
        storage = DummyStorage()
        consumer = consumers.ImageFileConsumer(redis_client, storage, 'predict')

        def _handle_error(err, rhash):  # pylint: disable=W0613
            raise err

        def grpc_image_multi(data, *args, **kwargs):  # pylint: disable=W0613
            return np.array(tuple(list(data.shape) + [2]))

        dummyhash = '{}:test.tiff:{}'.format(prefix, status)

        # consumer._handle_error = _handle_error
        consumer.grpc_image = grpc_image_multi
        consumer._consume(dummyhash)

        # test mutli-channel
        def grpc_image(data, *args, **kwargs):  # pylint: disable=W0613
            return data

        # test with cuts > 0
        redis.hgetall = lambda x: {
            'model_name': 'model',
            'model_version': '0',
            'field': '61',
            'cuts': '2',
            'postprocess_function': '',
            'preprocess_function': '',
            'file_name': 'test_image.tiff',
            'input_file_name': 'test_image.tiff',
            'output_file_name': 'test_image.tiff'
        }
        redis.hmset = lambda x, y: True
        consumer = consumers.ImageFileConsumer(redis, storage, 'predict')
        consumer._handle_error = _handle_error
        consumer.grpc_image = grpc_image
        consumer._consume(dummyhash)


class TestZipFileConsumer(object):

    def test_is_valid_hash(self):
        items = ['item%s' % x for x in range(1, 4)]

        storage = DummyStorage()
        redis_client = DummyRedis(items)
        redis_client.hget = lambda *x: x[0]

        consumer = consumers.ZipFileConsumer(redis_client, storage, 'predict')
        assert consumer.is_valid_hash(None) is False
        assert consumer.is_valid_hash('file.ZIp') is True
        assert consumer.is_valid_hash('predict:1234567890:file.ZIp') is True
        assert consumer.is_valid_hash('track:123456789:file.zip') is True
        assert consumer.is_valid_hash('predict:123456789:file.zip') is True
        assert consumer.is_valid_hash('predict:1234567890:file.tiff') is False
        assert consumer.is_valid_hash('predict:1234567890:file.png') is False

    def test__upload_archived_images(self):
        N = 3
        items = ['item%s' % x for x in range(1, 4)]
        redis_client = DummyRedis(items)
        storage = DummyStorage(num=N)
        consumer = consumers.ZipFileConsumer(redis_client, storage, 'predict')
        hsh = consumer._upload_archived_images(
            {'input_file_name': 'test.zip'}, 'predict:redis_hash:f.zip')
        assert len(hsh) == N

    def test__upload_finished_children(self):
        finished_children = ['predict:1.tiff', 'predict:2.zip', '']
        N = 3
        items = ['item%s' % x for x in range(1, N + 1)]
        redis_client = DummyRedis(items)
        storage = DummyStorage(num=N)
        consumer = consumers.ZipFileConsumer(redis_client, storage, 'predict')
        path, url = consumer._upload_finished_children(
<<<<<<< HEAD
            finished_children, 'predict:redis_hash:f.zip', 0)
=======
            finished_children, 'predict:redis_hash:f.zip')
>>>>>>> faf11610
        assert path and url

    def test__parse_failures(self):
        N = 3
        items = ['item%s' % x for x in range(1, N + 1)]
        redis_client = DummyRedis(items)
        storage = DummyStorage(num=N)
        consumer = consumers.ZipFileConsumer(redis_client, storage, 'predict')

        # no failures
        failed_children = ''
        parsed = consumer._parse_failures(failed_children)
        assert parsed == ''

        failed_children = ['item1', 'item2', '']
        parsed = consumer._parse_failures(failed_children)
        assert 'item1=reason' in parsed and 'item2=reason' in parsed

    def test__consume(self):
        N = 3
        prefix = 'predict'
        items = ['item%s' % x for x in range(1, 4)]
        redis_client = DummyRedis(items)
        storage = DummyStorage(num=N)

        # test `status` = "new"
        status = 'new'
        consumer = consumers.ZipFileConsumer(redis_client, storage, 'predict')
        consumer._upload_archived_images = lambda x, y: items
        dummyhash = '{queue}:{fname}.zip:{status}'.format(
            queue=prefix, status=status, fname=status)
        consumer._consume(dummyhash)

        # test `status` = "waiting"
        status = 'waiting'
        consumer = consumers.ZipFileConsumer(redis_client, storage, 'predict')
        dummyhash = '{queue}:{fname}.zip:{status}'.format(
            queue=prefix, status=status, fname=status)
        consumer._consume(dummyhash)

        # test `status` = "cleanup"
        status = 'cleanup'
        consumer = consumers.ZipFileConsumer(redis_client, storage, 'predict')
        consumer._upload_finished_children = lambda x, y, z: (x, y)
        dummyhash = '{queue}:{fname}.zip:{status}'.format(
            queue=prefix, status=status, fname=status)
        consumer._consume(dummyhash)

        # test `status` = "done"
        status = 'done'
        consumer = consumers.ZipFileConsumer(redis_client, storage, 'predict')
        dummyhash = '{queue}:{fname}.zip:{status}'.format(
            queue=prefix, status=status, fname=status)
        consumer._consume(dummyhash)

        # test `status` = "failed"
        status = 'failed'
        consumer = consumers.ZipFileConsumer(redis_client, storage, 'predict')
        dummyhash = '{queue}:{fname}.zip:{status}'.format(
            queue=prefix, status=status, fname=status)
        consumer._consume(dummyhash)


class TestTrackingConsumer(object):

    def test_is_valid_hash(self):
        items = ['item%s' % x for x in range(1, 4)]

        storage = DummyStorage()
        redis_client = DummyRedis(items)
        redis_client.hget = lambda *x: x[0]

        consumer = consumers.TrackingConsumer(redis_client, storage, 'track')
        assert consumer.is_valid_hash(None) is False
        assert consumer.is_valid_hash('predict:123456789:file.png') is False
        assert consumer.is_valid_hash('predict:1234567890:file.tiff') is True
        assert consumer.is_valid_hash('predict:1234567890:file.png') is False
        assert consumer.is_valid_hash('track:1234567890:file.ZIp') is False
        assert consumer.is_valid_hash('track:123456789:file.zip') is False
        assert consumer.is_valid_hash('track:1234567890:file.png') is False
        assert consumer.is_valid_hash('track:1234567890:file.tiff') is True
        assert consumer.is_valid_hash('track:1234567890:file.trk') is True
        assert consumer.is_valid_hash('track:1234567890:file.trks') is True<|MERGE_RESOLUTION|>--- conflicted
+++ resolved
@@ -168,26 +168,18 @@
 
     def test_get_redis_hash(self):
         settings.EMPTY_QUEUE_TIMEOUT = 0.01  # don't sleep too long
-<<<<<<< HEAD
-=======
-
-        queue_name = 'q'
->>>>>>> faf11610
 
         queue_name = 'q'
         # test emtpy queue
         items = []
         redis_client = DummyRedis(items, prefix=queue_name)
         consumer = consumers.Consumer(redis_client, None, queue_name)
-<<<<<<< HEAD
-=======
         rhash = consumer.get_redis_hash()
         assert rhash is None
 
         # LLEN somehow gives stale data, should still be None
         redis_client.llen = lambda x: 1
         consumer = consumers.Consumer(redis_client, None, queue_name)
->>>>>>> faf11610
         rhash = consumer.get_redis_hash()
         assert rhash is None
 
@@ -200,12 +192,6 @@
         print(redis_client.work_queue)
 
         rhash = consumer.get_redis_hash()
-<<<<<<< HEAD
-        print(redis_client.work_queue)
-        assert rhash == items[0]
-        assert redis_client.work_queue == items[1:]
-        assert redis_client.processing_queue == items[0:1]
-=======
         assert rhash == items[0]
         assert redis_client.work_queue == items[1:]
         assert redis_client.processing_queue == items[0:1]
@@ -219,7 +205,6 @@
         redis_client.processing_queue = list(range(5))
         consumer.purge_processing_queue()
         assert not redis_client.processing_queue
->>>>>>> faf11610
 
     def test_update_key(self):
         global _redis_values
@@ -472,11 +457,7 @@
         storage = DummyStorage(num=N)
         consumer = consumers.ZipFileConsumer(redis_client, storage, 'predict')
         path, url = consumer._upload_finished_children(
-<<<<<<< HEAD
-            finished_children, 'predict:redis_hash:f.zip', 0)
-=======
             finished_children, 'predict:redis_hash:f.zip')
->>>>>>> faf11610
         assert path and url
 
     def test__parse_failures(self):
