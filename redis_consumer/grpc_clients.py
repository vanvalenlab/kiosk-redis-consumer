--- conflicted
+++ resolved
@@ -356,18 +356,10 @@
                 if size > 0:  # ignore None dimensions (-1)
                     ratio *= size / settings.TF_MIN_MODEL_SIZE
 
-<<<<<<< HEAD
-        if ratio < 0:
-            self._client.logger.debug('WARNING: Suboptimal batch_size.')
-            ratio *= 1
-
-        batch_size = int(settings.TF_MAX_BATCH_SIZE // ratio)
-=======
             # reduce by channel
             ratio *= shape[-1]
 
         batch_size = int(settings.TF_MAX_BATCH_SIZE // math.fabs(ratio))
->>>>>>> 7e1cee13
         return batch_size
 
     def predict(self, tiles):
