# Copyright 2016-2020 The Van Valen Lab at the California Institute of
# Technology (Caltech), with support from the Paul Allen Family Foundation,
# Google, & National Institutes of Health (NIH) under Grant U24CA224309-01.
# All rights reserved.
#
# Licensed under a modified Apache License, Version 2.0 (the "License");
# you may not use this file except in compliance with the License.
# You may obtain a copy of the License at
#
#     http://www.github.com/vanvalenlab/kiosk-redis-consumer/LICENSE
#
# The Work provided may be used for non-commercial academic purposes only.
# For any other use of the Work, including commercial use, please contact:
# vanvalenlab@gmail.com
#
# Neither the name of Caltech nor the names of its contributors may be used
# to endorse or promote products derived from this software without specific
# prior written permission.
#
# Unless required by applicable law or agreed to in writing, software
# distributed under the License is distributed on an "AS IS" BASIS,
# WITHOUT WARRANTIES OR CONDITIONS OF ANY KIND, either express or implied.
# See the License for the specific language governing permissions and
# limitations under the License.
# ============================================================================
"""MibiConsumer class for consuming image segmentation jobs."""
from __future__ import absolute_import
from __future__ import division
from __future__ import print_function

import os
import timeit

import numpy as np

from redis_consumer.consumers import ImageFileConsumer
from redis_consumer import utils
from redis_consumer import settings


class MibiConsumer(ImageFileConsumer):
    """Consumes image files and uploads the results"""

    def _consume(self, redis_hash):
        start = timeit.default_timer()
        self._redis_hash = redis_hash  # workaround for logging.
        hvals = self.redis.hgetall(redis_hash)
<<<<<<< HEAD
        # hold on to the redis hash/values for logging purposes
        # self._redis_hash = redis_hash
        # self._redis_values = hvals
=======
>>>>>>> efb92c1d

        if hvals.get('status') in self.finished_statuses:
            self.logger.warning('Found completed hash `%s` with status %s.',
                                redis_hash, hvals.get('status'))
            return hvals.get('status')

        self.logger.debug('Found hash to process `%s` with status `%s`.',
                          redis_hash, hvals.get('status'))

        self.update_key(redis_hash, {
            'status': 'started',
            'identity_started': self.name,
        })

        # Get model_name and version
        model_name, model_version = settings.MIBI_MODEL.split(':')

        _ = timeit.default_timer()

        # Load input image
        with utils.get_tempdir() as tempdir:
            fname = self.storage.download(hvals.get('input_file_name'), tempdir)
            # TODO: tiffs expand the last axis, is that a problem here?
            image = utils.get_image(fname)

        # Pre-process data before sending to the model
        self.update_key(redis_hash, {
            'status': 'pre-processing',
            'download_time': timeit.default_timer() - _,
        })

        # Calculate scale of image and rescale
        scale = hvals.get('scale', '')
        if not scale:
            # Detect scale of image (Default to 1)
<<<<<<< HEAD
            # TODO implement SCALE_DETECT here for mibi model
            # scale = self.detect_scale(image[..., 0])
=======
            # TODO: implement SCALE_DETECT here for mibi model
            # scale = self.detect_scale(image)
>>>>>>> efb92c1d
            # self.logger.debug('Image scale detected: %s', scale)
            # self.update_key(redis_hash, {'scale': scale})
            self.logger.debug('Scale was not given. Defaults to 1')
            scale = 1
        else:
            scale = float(scale)
            self.logger.debug('Image scale already calculated: %s', scale)

        # Rescale each channel of the image
<<<<<<< HEAD
        self.logger.debug('Image shape before scaling is: %s', image.shape)
        images = []
        for channel in range(image.shape[2]):
            images.append(utils.rescale(image[..., channel, :], scale))
        image = np.concatenate(images, -1)
        self.logger.debug('Image shape after scaling is: %s', image.shape)

        # Preprocess image
        # Image must be of shape (batch, x, y, channels), but scaling
        # eliminates batch dim, so we recreate it here
        image = np.expand_dims(image, 0)
        image = processing.phase_preprocess(image)
        self.logger.debug('Shape after phase_preprocess is: %s', image.shape)
        image = np.squeeze(image)
        self.logger.debug('Shape after squeeze is: %s', image.shape)
=======
        image = utils.rescale(image, scale)
        image = np.expand_dims(image, axis=0)  # add in the batch dim

        # Preprocess image
        image = self.preprocess(image, ['histogram_normalization'])
>>>>>>> efb92c1d

        # Send data to the model
        self.update_key(redis_hash, {'status': 'predicting'})
        image = self.predict(image, model_name, model_version)

        # Post-process model results
        self.update_key(redis_hash, {'status': 'post-processing'})
        image = self.postprocess(image, ['mibi'])

        # Save the post-processed results to a file
        _ = timeit.default_timer()
        self.update_key(redis_hash, {'status': 'saving-results'})

<<<<<<< HEAD
        dest, output_url = self.save_and_upload(image, redis_hash, fname, scale)
=======
        save_name = hvals.get('original_name', fname)
        dest, output_url = self.save_output(image, redis_hash, save_name, scale)
>>>>>>> efb92c1d

        # Update redis with the final results
        t = timeit.default_timer() - start
        self.update_key(redis_hash, {
            'status': self.final_status,
            'output_url': output_url,
            'upload_time': timeit.default_timer() - _,
            'output_file_name': dest,
            'total_jobs': 1,
            'total_time': t,
            'finished_at': self.get_current_timestamp()
        })
        return self.final_status<|MERGE_RESOLUTION|>--- conflicted
+++ resolved
@@ -45,12 +45,6 @@
         start = timeit.default_timer()
         self._redis_hash = redis_hash  # workaround for logging.
         hvals = self.redis.hgetall(redis_hash)
-<<<<<<< HEAD
-        # hold on to the redis hash/values for logging purposes
-        # self._redis_hash = redis_hash
-        # self._redis_values = hvals
-=======
->>>>>>> efb92c1d
 
         if hvals.get('status') in self.finished_statuses:
             self.logger.warning('Found completed hash `%s` with status %s.',
@@ -86,13 +80,8 @@
         scale = hvals.get('scale', '')
         if not scale:
             # Detect scale of image (Default to 1)
-<<<<<<< HEAD
-            # TODO implement SCALE_DETECT here for mibi model
-            # scale = self.detect_scale(image[..., 0])
-=======
             # TODO: implement SCALE_DETECT here for mibi model
             # scale = self.detect_scale(image)
->>>>>>> efb92c1d
             # self.logger.debug('Image scale detected: %s', scale)
             # self.update_key(redis_hash, {'scale': scale})
             self.logger.debug('Scale was not given. Defaults to 1')
@@ -102,7 +91,6 @@
             self.logger.debug('Image scale already calculated: %s', scale)
 
         # Rescale each channel of the image
-<<<<<<< HEAD
         self.logger.debug('Image shape before scaling is: %s', image.shape)
         images = []
         for channel in range(image.shape[2]):
@@ -118,13 +106,6 @@
         self.logger.debug('Shape after phase_preprocess is: %s', image.shape)
         image = np.squeeze(image)
         self.logger.debug('Shape after squeeze is: %s', image.shape)
-=======
-        image = utils.rescale(image, scale)
-        image = np.expand_dims(image, axis=0)  # add in the batch dim
-
-        # Preprocess image
-        image = self.preprocess(image, ['histogram_normalization'])
->>>>>>> efb92c1d
 
         # Send data to the model
         self.update_key(redis_hash, {'status': 'predicting'})
@@ -138,12 +119,8 @@
         _ = timeit.default_timer()
         self.update_key(redis_hash, {'status': 'saving-results'})
 
-<<<<<<< HEAD
-        dest, output_url = self.save_and_upload(image, redis_hash, fname, scale)
-=======
         save_name = hvals.get('original_name', fname)
         dest, output_url = self.save_output(image, redis_hash, save_name, scale)
->>>>>>> efb92c1d
 
         # Update redis with the final results
         t = timeit.default_timer() - start
