# Copyright 2016-2019 The Van Valen Lab at the California Institute of
# Technology (Caltech), with support from the Paul Allen Family Foundation,
# Google, & National Institutes of Health (NIH) under Grant U24CA224309-01.
# All rights reserved.
#
# Licensed under a modified Apache License, Version 2.0 (the "License");
# you may not use this file except in compliance with the License.
# You may obtain a copy of the License at
#
#     http://www.github.com/vanvalenlab/kiosk-redis-consumer/LICENSE
#
# The Work provided may be used for non-commercial academic purposes only.
# For any other use of the Work, including commercial use, please contact:
# vanvalenlab@gmail.com
#
# Neither the name of Caltech nor the names of its contributors may be used
# to endorse or promote products derived from this software without specific
# prior written permission.
#
# Unless required by applicable law or agreed to in writing, software
# distributed under the License is distributed on an "AS IS" BASIS,
# WITHOUT WARRANTIES OR CONDITIONS OF ANY KIND, either express or implied.
# See the License for the specific language governing permissions and
# limitations under the License.
# ============================================================================
"""Settings file to hold environment variabls and constants"""
from __future__ import absolute_import
from __future__ import division
from __future__ import print_function

import os

import grpc
from decouple import config

from redis_consumer import processing


# remove leading/trailing "/"s from cloud bucket folder names
def _strip(x):
    return '/'.join(y for y in x.split('/') if y)


# Debug Mode
DEBUG = config('DEBUG', cast=bool, default=False)

# Consumer settings
INTERVAL = config('INTERVAL', default=10, cast=int)
CONSUMER_TYPE = config('CONSUMER_TYPE', default='image')

# Hash Prefix - filter out prediction jobs
HASH_PREFIX = _strip(config('HASH_PREFIX', cast=str, default='predict'))

# Redis client connection
REDIS_HOST = config('REDIS_HOST', default='redis-master')
REDIS_PORT = config('REDIS_PORT', default=6379, cast=int)

# tensorflow-serving client connection
TF_HOST = config('TF_HOST', default='tf-serving')
TF_PORT = config('TF_PORT', default=8500, cast=int)
TF_TENSOR_NAME = config('TF_TENSOR_NAME', default='image')
TF_TENSOR_DTYPE = config('TF_TENSOR_DTYPE', default='DT_FLOAT')

# data-processing client connection
DP_HOST = config('DP_HOST', default='data-processing')
DP_PORT = config('DP_PORT', default=8080, cast=int)

# gRPC API timeout in seconds (scales with `cuts`)
GRPC_TIMEOUT = config('GRPC_TIMEOUT', default=30, cast=int)
GRPC_BACKOFF = config('GRPC_BACKOFF', default=3, cast=int)

# Retry-able gRPC status codes
GRPC_RETRY_STATUSES = {
    grpc.StatusCode.DEADLINE_EXCEEDED,
    grpc.StatusCode.UNAVAILABLE
}

# timeout/backoff wait time in seconds
REDIS_TIMEOUT = config('REDIS_TIMEOUT', default=3, cast=int)
EMPTY_QUEUE_TIMEOUT = config('EMPTY_QUEUE_TIMEOUT', default=5, cast=int)

# Status of hashes marked for prediction
STATUS = config('STATUS', default='new')

# Cloud storage
CLOUD_PROVIDER = config('CLOUD_PROVIDER', cast=str, default='aws').lower()

# Application directories
ROOT_DIR = os.path.dirname(os.path.dirname(os.path.abspath(__file__)))
DOWNLOAD_DIR = os.path.join(ROOT_DIR, 'download')
OUTPUT_DIR = os.path.join(ROOT_DIR, 'output')
LOG_DIR = os.path.join(ROOT_DIR, 'logs')

for d in (DOWNLOAD_DIR, OUTPUT_DIR, LOG_DIR):
    try:
        os.mkdir(d)
    except OSError:
        pass

# AWS Credentials
AWS_REGION = config('AWS_REGION', default='us-east-1')
AWS_S3_BUCKET = config('AWS_S3_BUCKET', default='default-bucket')
AWS_ACCESS_KEY_ID = config('AWS_ACCESS_KEY_ID', default='specify_me')
AWS_SECRET_ACCESS_KEY = config('AWS_SECRET_ACCESS_KEY', default='specify_me')

# Google Credentials
GCLOUD_STORAGE_BUCKET = config('GKE_BUCKET', default='default-bucket')

# Pod Meteadta
HOSTNAME = config('HOSTNAME', default='host-unkonwn')

# Redis queue
QUEUE = config('QUEUE', default='predict')

<<<<<<< HEAD
=======
# Configure expiration time for child keys
EXPIRE_TIME = config('EXPIRE_TIME', default=3600, cast=int)

>>>>>>> 774d8e36
# Pre- and Post-processing settings
PROCESSING_FUNCTIONS = {
    'pre': {
        'normalize': processing.noramlize,
    },
    'post': {
        'deepcell': processing.deepcell,
        'mibi': processing.mibi,
        'watershed': processing.watershed,
<<<<<<< HEAD
        'retinanet': processing.retinanet_to_label_image
    },
}

# Tracking settings
MODEL_NAME = config('MODEL_NAME', default='HeLaS3watershed')
MODEL_VERSION = config('MODEL_VERSION', default=2)
POSTPROCESS_FUNCTION = config('POSTPROCESS_FUNCTION', default='watershed')
CUTS = config('CUTS', default=0)

# tracking.cell_tracker settings
MAX_DISTANCE = config('MAX_DISTANCE', default=50)
TRACK_LENGTH = config('TRACK_LENGTH', default=5)
DIVISION = config('DIVISION', default=0.9)
BIRTH = config('BIRTH', default=0.95)
DEATH = config('DEATH', default=0.95)
NEIGHBORHOOD_SCALE_SIZE = config('NEIGHBORHOOD_SCALE_SIZE', default=30)
=======
        'retinanet': processing.retinanet_to_label_image,
    },
}
>>>>>>> 774d8e36
<|MERGE_RESOLUTION|>--- conflicted
+++ resolved
@@ -112,12 +112,9 @@
 # Redis queue
 QUEUE = config('QUEUE', default='predict')
 
-<<<<<<< HEAD
-=======
 # Configure expiration time for child keys
 EXPIRE_TIME = config('EXPIRE_TIME', default=3600, cast=int)
 
->>>>>>> 774d8e36
 # Pre- and Post-processing settings
 PROCESSING_FUNCTIONS = {
     'pre': {
@@ -127,8 +124,7 @@
         'deepcell': processing.deepcell,
         'mibi': processing.mibi,
         'watershed': processing.watershed,
-<<<<<<< HEAD
-        'retinanet': processing.retinanet_to_label_image
+        'retinanet': processing.retinanet_to_label_image,
     },
 }
 
@@ -144,9 +140,4 @@
 DIVISION = config('DIVISION', default=0.9)
 BIRTH = config('BIRTH', default=0.95)
 DEATH = config('DEATH', default=0.95)
-NEIGHBORHOOD_SCALE_SIZE = config('NEIGHBORHOOD_SCALE_SIZE', default=30)
-=======
-        'retinanet': processing.retinanet_to_label_image,
-    },
-}
->>>>>>> 774d8e36
+NEIGHBORHOOD_SCALE_SIZE = config('NEIGHBORHOOD_SCALE_SIZE', default=30)