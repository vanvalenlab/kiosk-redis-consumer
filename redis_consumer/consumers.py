--- conflicted
+++ resolved
@@ -28,25 +28,16 @@
 from __future__ import division
 from __future__ import print_function
 
-<<<<<<< HEAD
 import datetime
 import json
-=======
-import os
-import json
-import time
-import uuid
-import urllib
-import timeit
->>>>>>> 3b17c281
 import logging
 import os
 import sys
 import time
 import timeit
+import urllib
 import uuid
 import zipfile
-import datetime
 
 import grpc
 import numpy as np
@@ -130,14 +121,9 @@
             redis_hash: string, the hash that will be updated to failure.
         """
         # Update redis with failed status
-<<<<<<< HEAD
-        self.update_status(redis_hash, 'failed', {
-            'reason': logging.Formatter().formatException(sys.exc_info()),
-=======
         self.update_key(redis_hash, {
             'status': 'failed',
-            'reason': '{}: {}'.format(type(err).__name__, err),
->>>>>>> 3b17c281
+            'reason': logging.Formatter().formatException(sys.exc_info()),
         })
         self.logger.exception('Failed to process redis key %s due to %s: %s',
                               redis_hash, type(err).__name__, err)
@@ -172,21 +158,8 @@
     def _consume(self, redis_hash):
         raise NotImplementedError
 
-<<<<<<< HEAD
-    def consume(self, sleeptime=settings.INTERVAL):
-        """Consume all redis events every `interval` seconds.
-
-        Args:
-            status: string, only consume hashes where `status` == status.
-            prefix: string, only consume hashes that start with `prefix`.
-
-        Returns:
-            nothing: this is the consumer main process
-        """
-=======
     def consume(self):
         """Find a redis key and process it"""
->>>>>>> 3b17c281
         start = timeit.default_timer()
         redis_hash = self.get_redis_hash()
 
@@ -208,15 +181,6 @@
                                   hvals.get('postprocess_function'),
                                   0, timeit.default_timer() - start)
 
-<<<<<<< HEAD
-            # remove the key from the processing queue
-            self.redis.lrem(self.processing_queue, 1, redis_hash)
-        else:
-            self.logger.debug("Queue is empty.")
-            self.logger.debug('Waiting for %s seconds before retrying',
-                              sleeptime)
-            time.sleep(sleeptime)  # sleep before retry
-=======
             if hvals.get('status') in {self.final_status, 'failed'}:
                 # this key is done. remove the key from the processing queue.
                 self.redis.lrem(self.processing_queue, 1, redis_hash)
@@ -229,7 +193,6 @@
             self.logger.debug('Queue `%s` is empty. Waiting for %s seconds.',
                               self.queue, settings.EMPTY_QUEUE_TIMEOUT)
             time.sleep(settings.EMPTY_QUEUE_TIMEOUT)
->>>>>>> 3b17c281
 
 
 class ImageFileConsumer(Consumer):
@@ -238,24 +201,15 @@
     def is_valid_hash(self, redis_hash):
         if redis_hash is None:
             return False
-<<<<<<< HEAD
+
         fname = str(self.redis.hget(redis_hash, 'input_file_name'))
-        valid_prefix = redis_hash.startswith("predict_")
+        valid_prefix = redis_hash.startswith('{}:'.format(self.queue))
 
         # TODO(enricozb): `valid_file` should be a positive match not a
         # negative one. It seems fragile. With a positive match, adding new
         # files won't break this.
         valid_file = not fname.lower().endswith('.zip')
-
-        self.logger.debug('Got key {} and decided {}'.format(
-            redis_hash, valid_prefix and valid_file))
-
         return valid_prefix and valid_file
-=======
-        fname = self.redis.hget(redis_hash, 'input_file_name')
-        is_valid = not str(fname).lower().endswith('.zip')
-        return is_valid
->>>>>>> 3b17c281
 
     def _process(self, image, key, process_type, timeout=30, streaming=False):
         """Apply each processing function to image.
@@ -598,20 +552,12 @@
     def is_valid_hash(self, redis_hash):
         if redis_hash is None:
             return False
-<<<<<<< HEAD
+
         fname = str(self.redis.hget(redis_hash, 'input_file_name'))
-        valid_prefix = redis_hash.startswith("predict_")
+        valid_prefix = redis_hash.startswith('{}:'.format(self.queue))
         valid_file = fname.lower().endswith('.zip')
 
-        self.logger.debug('Got key {} and decided {}'.format(
-            redis_hash, valid_prefix and valid_file))
-
         return valid_prefix and valid_file
-=======
-        fname = self.redis.hget(redis_hash, 'input_file_name')
-        is_valid = str(fname).lower().endswith('.zip')
-        return is_valid
->>>>>>> 3b17c281
 
     def _upload_archived_images(self, hvalues):
         """Extract all image files and upload them to storage and redis"""
@@ -623,16 +569,9 @@
                 clean_imfile = settings._strip(imfile.replace(tempdir, ''))
                 # Save each result channel as an image file
                 subdir = os.path.dirname(clean_imfile)
-<<<<<<< HEAD
-                # TODO(enricozb): i think uploaded_file_path is a tuple, and
-                # will break.
-                uploaded_file_path = self.storage.upload(imfile, subdir=subdir)
-                new_hash = '{prefix}_{file}_{hash}'.format(
-=======
                 dest, _ = self.storage.upload(imfile, subdir=subdir)
 
                 new_hash = '{prefix}:{file}:{hash}'.format(
->>>>>>> 3b17c281
                     prefix=settings.HASH_PREFIX,
                     file=clean_imfile,
                     hash=uuid.uuid4().hex)
@@ -640,11 +579,7 @@
                 current_timestamp = self.get_current_timestamp()
                 new_hvals = dict()
                 new_hvals.update(hvalues)
-<<<<<<< HEAD
-                new_hvals['input_file_name'] = uploaded_file_path
-=======
                 new_hvals['input_file_name'] = dest
->>>>>>> 3b17c281
                 new_hvals['original_name'] = clean_imfile
                 new_hvals['status'] = 'new'
                 new_hvals['identity_upload'] = self.hostname
@@ -663,16 +598,9 @@
                         del new_hvals[k]
 
                 self.redis.hmset(new_hash, new_hvals)
-<<<<<<< HEAD
-                # TODO(enricozb): not sure which queue to push to here?
-                self.redis.lpush(self.queue, new_hash)
-                self.logger.debug('Added new hash `%s`: %s',
-                                  new_hash, json.dumps(new_hvals, indent=4))
-=======
                 self.redis.lpush(self.queue, new_hash)
                 self.logger.debug('Added new hash %s of %s: `%s`',
                                   i + 1, len(image_files), new_hash)
->>>>>>> 3b17c281
                 all_hashes.add(new_hash)
         return all_hashes
 
@@ -805,8 +733,7 @@
             })
 
             self.logger.info('Processed all %s images of zipfile `%s` in %s',
-<<<<<<< HEAD
-                             len(all_hashes), hvals['output_file_name'],
+                             len(children), hvals.get('input_file_name'),
                              timeit.default_timer() - start)
 
 
@@ -823,10 +750,10 @@
         if fname.endswith(".zip"):
             raise ValueError(".zip files are not supported for tracking.")
 
-        valid_prefix = redis_hash.startswith("track_")
-        valid_file = (fname.endswith(".trk") or
-                      fname.endswith(".trks") or
-                      fname.endswith(".tiff"))
+        valid_prefix = redis_hash.startswith('{}:'.format(self.queue))
+        valid_file = (fname.endswith('.trk') or
+                      fname.endswith('.trks') or
+                      fname.endswith('.tiff'))
 
         self.logger.debug('Got key {} and decided {}'.format(
             redis_hash, valid_prefix and valid_file))
@@ -896,7 +823,7 @@
             return utils.load_track_file(os.path.join(subdir, fname))
 
         if not fname.endswith('.tiff'):
-            raise ValueError("_load_data takes in only .tiff, .trk, or .trks")
+            raise ValueError('_load_data takes in only .tiff, .trk, or .trks')
 
         # push a key per frame and let ImageFileConsumers segment
         raw = utils.get_image(os.path.join(subdir, fname))
@@ -1014,7 +941,7 @@
     def _consume(self, redis_hash):
         start = timeit.default_timer()
         hvalues = self.redis.hgetall(redis_hash)
-        self.logger.debug('Found track_* hash to process "%s": %s',
+        self.logger.debug('Found track:* hash to process "%s": %s',
                           redis_hash, json.dumps(hvalues, indent=4))
 
         # Set status and initial progress
@@ -1053,8 +980,4 @@
             output_file_name, output_url = self.storage.upload(save_name)
 
             self._done(redis_hash, self.final_status,
-                       output_url, output_file_name)
-=======
-                             len(children), hvals.get('input_file_name'),
-                             timeit.default_timer() - start)
->>>>>>> 3b17c281
+                       output_url, output_file_name)