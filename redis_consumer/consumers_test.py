# Copyright 2016-2019 The Van Valen Lab at the California Institute of
# Technology (Caltech), with support from the Paul Allen Family Foundation,
# Google, & National Institutes of Health (NIH) under Grant U24CA224309-01.
# All rights reserved.
#
# Licensed under a modified Apache License, Version 2.0 (the "License");
# you may not use this file except in compliance with the License.
# You may obtain a copy of the License at
#
#     http://www.github.com/vanvalenlab/kiosk-data-processing/LICENSE
#
# The Work provided may be used for non-commercial academic purposes only.
# For any other use of the Work, including commercial use, please contact:
# vanvalenlab@gmail.com
#
# Neither the name of Caltech nor the names of its contributors may be used
# to endorse or promote products derived from this software without specific
# prior written permission.
#
# Unless required by applicable law or agreed to in writing, software
# distributed under the License is distributed on an "AS IS" BASIS,
# WITHOUT WARRANTIES OR CONDITIONS OF ANY KIND, either express or implied.
# See the License for the specific language governing permissions and
# limitations under the License.
# ============================================================================
"""Tests for post-processing functions"""
from __future__ import absolute_import
from __future__ import division
from __future__ import print_function

import os
import copy
import math
import random

import redis
import numpy as np
from skimage.external import tifffile as tiff

import pytest

from redis_consumer import consumers
from redis_consumer import utils
from redis_consumer import settings


def _get_image(img_h=300, img_w=300):
    bias = np.random.rand(img_w, img_h) * 64
    variance = np.random.rand(img_w, img_h) * (255 - 64)
    img = np.random.rand(img_w, img_h) * variance + bias
    return img


class Bunch(object):
    def __init__(self, **kwds):
        self.__dict__.update(kwds)


class DummyRedis(object):
    def __init__(self, items=[], prefix='predict', status='new'):
        self.work_queue = copy.copy(items)
        self.processing_queue = []
        self.prefix = '/'.join(x for x in prefix.split('/') if x)
        self.status = status
        self._redis_master = self
        self.keys = [
            '{}:{}:{}'.format(self.prefix, 'x.tiff', self.status),
            '{}:{}:{}'.format(self.prefix, 'x.zip', 'other'),
            '{}:{}:{}'.format('other', 'x.TIFF', self.status),
            '{}:{}:{}'.format(self.prefix, 'x.ZIP', self.status),
            '{}:{}:{}'.format(self.prefix, 'x.tiff', 'other'),
            '{}:{}:{}'.format('other', 'x.zip', self.status),
        ]

    def rpoplpush(self, src, dst):
        if src.startswith('processing'):
            source = self.processing_queue
            dest = self.work_queue
        elif src.startswith(self.prefix):
            source = self.work_queue
            dest = self.processing_queue

        try:
            x = source.pop()
            dest.insert(0, x)
            return x
        except IndexError:
            return None

    def lpush(self, name, *values):
        self.work_queue = list(reversed(values)) + self.work_queue
        return len(self.work_queue)

    def lrem(self, name, count, value):
        self.processing_queue.remove(value)
        return count

    def llen(self, queue):
        if queue.startswith('processing'):
            return len(self.processing_queue)
        else:
            return len(self.work_queue)

    def hmget(self, rhash, *args):
        return [self.hget(rhash, a) for a in args]

    def hmset(self, rhash, hvals):  # pylint: disable=W0613
        return hvals

    def expire(self, name, time):  # pylint: disable=W0613
        return 1

    def hget(self, rhash, field):
        if field == 'status':
            return rhash.split(':')[-1]
        elif field == 'file_name':
            return rhash.split(':')[1]
        elif field == 'input_file_name':
            return rhash.split(':')[1]
        elif field == 'output_file_name':
            return rhash.split(':')[1]
        elif field == 'reason':
            return 'reason'
        return False

    def hset(self, rhash, status, value):  # pylint: disable=W0613
        return {status: value}

    def hgetall(self, rhash):  # pylint: disable=W0613
        return {
            'model_name': 'model',
            'model_version': '0',
            'field': '61',
            'cuts': '0',
            'postprocess_function': '',
            'preprocess_function': '',
            'file_name': rhash.split(':')[1],
            'input_file_name': rhash.split(':')[1],
            'output_file_name': rhash.split(':')[1],
            'status': rhash.split(':')[-1],
            'children': 'predict:1.tiff:done,predict:2.tiff:failed,predict:3.tiff:new',
            'children:done': 'predict:4.tiff:done,predict:5.tiff:done',
            'children:failed': 'predict:6.tiff:failed,predict:7.tiff:failed',
        }


class DummyStorage(object):
    def __init__(self, num=3):
        self.num = num

    def download(self, path, dest):
        if path.lower().endswith('.zip'):
            paths = []
            for i in range(self.num):
                img = _get_image()
                base, ext = os.path.splitext(path)
                _path = '{}{}{}'.format(base, i, ext)
                tiff.imsave(os.path.join(dest, _path), img)
                paths.append(_path)
            return utils.zip_files(paths, dest)
        img = _get_image()
        tiff.imsave(os.path.join(dest, path), img)
        return path

    def upload(self, zip_path, subdir=None):  # pylint: disable=W0613
        return True, True

    def get_public_url(self, zip_path):  # pylint: disable=W0613
        return True


class DummyTracker(object):

    def _track_cells(self):
        return None

    def dump(*_, **__):
        return None


class TestConsumer(object):

    def test_get_redis_hash(self):
        settings.EMPTY_QUEUE_TIMEOUT = 0.01  # don't sleep too long

        queue_name = 'q'
        # test emtpy queue
        items = []
        redis_client = DummyRedis(items, prefix=queue_name)
        consumer = consumers.Consumer(redis_client, None, queue_name)
        rhash = consumer.get_redis_hash()
        assert rhash is None

        # LLEN somehow gives stale data, should still be None
        redis_client.llen = lambda x: 1
        consumer = consumers.Consumer(redis_client, None, queue_name)
        rhash = consumer.get_redis_hash()
        assert rhash is None

        # test that invalid items are not processed and are removed.
        items = ['item%s:file.tif:new' % x for x in range(1, 4)]
        redis_client = DummyRedis(items, prefix=queue_name)

        consumer = consumers.Consumer(redis_client, None, queue_name)
        consumer.is_valid_hash = lambda x: x.startswith('item1')

        rhash = consumer.get_redis_hash()
        assert rhash == items[0]
        assert redis_client.work_queue == []
        assert redis_client.processing_queue == items[0:1]

    def test_purge_processing_queue(self):
        queue_name = 'q'
        items = []
        redis_client = DummyRedis(items, prefix=queue_name)
        consumer = consumers.Consumer(redis_client, None, queue_name)

        redis_client.processing_queue = list(range(5))
        consumer.purge_processing_queue()
        assert not redis_client.processing_queue

    def test_update_key(self):
        global _redis_values
        _redis_values = None

        class _DummyRedis(object):
            def hmset(self, _, hvals):
                global _redis_values
                _redis_values = hvals

        consumer = consumers.Consumer(_DummyRedis(), None, 'q')
        status = 'updated_status'
        consumer.update_key('redis-hash', {
            'status': status,
            'new_field': True
        })
        assert isinstance(_redis_values, dict)
        assert 'status' in _redis_values and 'new_field' in _redis_values
        assert _redis_values.get('status') == status
        assert _redis_values.get('new_field') is True

        with pytest.raises(ValueError):
            consumer.update_key('redis-hash', 'data')

    def test_handle_error(self):
        global _redis_values
        _redis_values = None

        class _DummyRedis(object):
            def hmset(self, _, hvals):
                global _redis_values
                _redis_values = hvals

        consumer = consumers.Consumer(_DummyRedis(), None, 'q')
        err = Exception('test exception')
        consumer._handle_error(err, 'redis-hash')
        assert isinstance(_redis_values, dict)
        assert 'status' in _redis_values and 'reason' in _redis_values
        assert _redis_values.get('status') == 'failed'

    def test__put_back_hash(self):
        queue_name = 'q'

        # test emtpy queue
        redis_client = DummyRedis([], prefix=queue_name)
        consumer = consumers.Consumer(redis_client, None, queue_name)
        consumer._put_back_hash('DNE')  # should be None, shows warning

        # put back the proper item
        item = 'redis_hash1'
        redis_client.processing_queue = [item]
        consumer = consumers.Consumer(redis_client, None, queue_name)
        consumer._put_back_hash(item)

        # put back the wrong item
        redis_client.processing_queue = [item, 'otherhash']
        consumer = consumers.Consumer(redis_client, None, queue_name)
        consumer._put_back_hash(item)

    def test_consume(self):
        queue_name = 'q'
        items = ['{}:{}:{}.tiff'.format(queue_name, 'new', x) for x in range(1, 4)]
        N = 1  # using a queue, only one key is processed per consume()
        consumer = consumers.Consumer(
            DummyRedis(items, prefix=queue_name), DummyStorage(), queue_name)

        # test that _consume is called on each hash
        global _processed
        _processed = 0

        def F(*_):
            global _processed
            _processed += 1
            return 'done'

        consumer._consume = F
        consumer.consume()
        assert _processed == N

        # error inside _consume calls _handle_error
        consumer._consume = lambda x: 1 / 0
        consumer._handle_error = F
        consumer.consume()
        assert _processed == N + 1

        # empty redis queue
        consumer.get_redis_hash = lambda: None
        settings.EMPTY_QUEUE_TIMEOUT = 0.1  # don't sleep too long
        consumer.consume()

        # failed and done statuses call lrem
        def lrem(key, count, value):
            global _processed
            _processed = True

        _processed = False
        redis_client = DummyRedis(items, prefix=queue_name)
        redis_client.lrem = lrem
        consumer = consumers.Consumer(redis_client, DummyStorage(), queue_name)
        consumer.get_redis_hash = lambda: '%s:f.tiff:failed' % queue_name
        print(redis_client.work_queue)
        print(redis_client.processing_queue)
        consumer.consume()
        print(redis_client.work_queue)
        print(redis_client.processing_queue)
        assert _processed is True

        _processed = False
        consumer.get_redis_hash = lambda: '{q}:f.tiff:{status}'.format(
            q=queue_name,
            status=consumer.final_status)
        consumer.consume()
        assert _processed is True

    def test__consume(self):
        with np.testing.assert_raises(NotImplementedError):
            consumer = consumers.Consumer(None, None, 'q')
            consumer._consume('predict:new:hash.tiff')


class TestTensorFlowServingConsumer(object):

    def test__get_predict_client(self):
        redis_client = DummyRedis([])
        consumer = consumers.TensorFlowServingConsumer(redis_client, None, 'q')

        with pytest.raises(ValueError):
            consumer._get_predict_client('model_name', 'model_version')

        client = consumer._get_predict_client('model_name', 1)

    def test_grpc_image(self):
        redis_client = DummyRedis([])
        consumer = consumers.TensorFlowServingConsumer(redis_client, None, 'q')

        def _get_predict_client(model_name, model_version):
            return Bunch(predict=lambda x, y: {
                'prediction': x[0]['data']
            })

        consumer._get_predict_client = _get_predict_client

        img = np.zeros((1, 32, 32, 3))
        out = consumer.grpc_image(img, 'f16model', 1)
        assert img.shape == out.shape[1:]
        assert img.sum() == out.sum()

    def test_process_big_image(self):
        name = 'model'
        version = 0
        field = 11
        cuts = 2

        img = np.expand_dims(_get_image(100, 100), axis=-1)
        img = np.expand_dims(img, axis=0)

        redis_client = None
        storage = None
        consumer = consumers.TensorFlowServingConsumer(redis_client, storage, 'predict')

        # image should be chopped into cuts**2 pieces and reassembled
        consumer.grpc_image = lambda x, y, z: x
        res = consumer.process_big_image(cuts, img, field, name, version)
        np.testing.assert_equal(res, img)


class TestImageFileConsumer(object):

    def test_is_valid_hash(self):
        items = ['item%s' % x for x in range(1, 4)]

        storage = DummyStorage()
        redis_client = DummyRedis(items)
        redis_client.hget = lambda *x: x[0]

        consumer = consumers.ImageFileConsumer(redis_client, storage, 'predict')
        assert consumer.is_valid_hash(None) is False
        assert consumer.is_valid_hash('file.ZIp') is False
        assert consumer.is_valid_hash('predict:1234567890:file.ZIp') is False
        assert consumer.is_valid_hash('track:123456789:file.zip') is False
        assert consumer.is_valid_hash('predict:123456789:file.zip') is False
        assert consumer.is_valid_hash('predict:1234567890:file.tiff') is True
        assert consumer.is_valid_hash('predict:1234567890:file.png') is True

    def test__get_processing_function(self):
        settings.PROCESSING_FUNCTIONS = {
            'valid': {
                'valid': lambda x: True
            }
        }

        consumer = consumers.ImageFileConsumer(None, None, 'q')

        x = consumer._get_processing_function('VaLiD', 'vAlId')
        y = consumer._get_processing_function('vAlId', 'VaLiD')
        assert x == y

        with pytest.raises(ValueError):
            consumer._get_processing_function('invalid', 'valid')

        with pytest.raises(ValueError):
            consumer._get_processing_function('valid', 'invalid')

    def test_process(self):
        settings.PROCESSING_FUNCTIONS = {
            'valid': {
                'valid': lambda x: x
            }
        }

        img = np.zeros((1, 32, 32, 1))
        redis_client = DummyRedis([])
        consumer = consumers.ImageFileConsumer(redis_client, None, 'q')
        output = consumer.process(img, 'valid', 'valid')
        assert img.shape[1:] == output.shape

    def test__consume(self):
        prefix = 'predict'
        status = 'new'
        redis_client = DummyRedis(prefix, status)
        storage = DummyStorage()

        consumer = consumers.ImageFileConsumer(redis_client, storage, prefix)

        def _handle_error(err, rhash):  # pylint: disable=W0613
            raise err

        def grpc_image_multi(data, *args, **kwargs):  # pylint: disable=W0613
            return np.array(tuple(list(data.shape) + [2]))

        def detect_scale(_):
            return 1

        def detect_label(_):
            return 0

        dummyhash = '{}:test.tiff:{}'.format(prefix, status)

        # consumer._handle_error = _handle_error
        consumer.grpc_image = grpc_image_multi
<<<<<<< HEAD
        consumer.detect_scale = detect_scale
        consumer._consume(dummyhash)
=======
        result = consumer._consume(dummyhash)
        assert result == consumer.final_status
        # test with a finished hash
        result = consumer._consume('{}:test.tiff:{}'.format(prefix, 'done'))
        assert result == 'done'
>>>>>>> 239094e2

        # test mutli-channel
        def grpc_image(data, *args, **kwargs):  # pylint: disable=W0613
            return data

        # test with cuts > 0
        redis_client.hgetall = lambda x: {
            'model_name': 'model',
            'model_version': '0',
            'field': '61',
            'cuts': '2',
            'postprocess_function': '',
            'preprocess_function': '',
            'file_name': 'test_image.tiff',
            'input_file_name': 'test_image.tiff',
            'output_file_name': 'test_image.tiff'
        }
        redis_client.hmset = lambda x, y: True
        consumer = consumers.ImageFileConsumer(redis_client, storage, prefix)
        consumer._handle_error = _handle_error
        consumer.detect_scale = detect_scale
        consumer.detect_label = detect_label
        consumer.grpc_image = grpc_image
        result = consumer._consume(dummyhash)
        assert result == consumer.final_status

        # test with multiple outputs from model and cuts == 0

        def grpc_image_list(data, *args, **kwargs):  # pylint: disable=W0613
            return [data, data]

        redis_client = DummyRedis(prefix, status)
        consumer = consumers.ImageFileConsumer(redis_client, storage, prefix)
        consumer._handle_error = _handle_error
        consumer.detect_scale = detect_scale
        consumer.detect_label = detect_label
        consumer.grpc_image = grpc_image_list
        result = consumer._consume(dummyhash)
        assert result == consumer.final_status


class TestZipFileConsumer(object):

    def test_is_valid_hash(self):
        items = ['item%s' % x for x in range(1, 4)]

        storage = DummyStorage()
        redis_client = DummyRedis(items)
        redis_client.hget = lambda *x: x[0]

        consumer = consumers.ZipFileConsumer(redis_client, storage, 'predict')
        assert consumer.is_valid_hash(None) is False
        assert consumer.is_valid_hash('file.ZIp') is True
        assert consumer.is_valid_hash('predict:1234567890:file.ZIp') is True
        assert consumer.is_valid_hash('track:123456789:file.zip') is True
        assert consumer.is_valid_hash('predict:123456789:file.zip') is True
        assert consumer.is_valid_hash('predict:1234567890:file.tiff') is False
        assert consumer.is_valid_hash('predict:1234567890:file.png') is False

    def test__upload_archived_images(self):
        N = 3
        items = ['item%s' % x for x in range(1, 4)]
        redis_client = DummyRedis(items)
        storage = DummyStorage(num=N)
        consumer = consumers.ZipFileConsumer(redis_client, storage, 'predict')
        hsh = consumer._upload_archived_images(
            {'input_file_name': 'test.zip', 'children': ''},
            'predict:redis_hash:f.zip')
        assert len(hsh) == N

    def test__upload_finished_children(self):
        finished_children = ['predict:1.tiff', 'predict:2.zip', '']
        N = 3
        items = ['item%s' % x for x in range(1, N + 1)]
        redis_client = DummyRedis(items)
        storage = DummyStorage(num=N)
        consumer = consumers.ZipFileConsumer(redis_client, storage, 'predict')
        path, url = consumer._upload_finished_children(
            finished_children, 'predict:redis_hash:f.zip')
        assert path and url

    def test__get_output_file_name(self):
        settings.GRPC_BACKOFF = 0
        redis_client = DummyRedis([])
        redis_client.ttl = lambda x: -1  # key is missing
        redis_client._update_masters_and_slaves = lambda: True

        redis_client._redis_master = Bunch(hget=lambda x, y: None)
        consumer = consumers.ZipFileConsumer(redis_client, None, 'predict')

        with pytest.raises(ValueError):
            redis_client.ttl = lambda x: -2  # key is missing
            consumer = consumers.ZipFileConsumer(redis_client, None, 'predict')
            consumer._get_output_file_name('randomkey')

        with pytest.raises(ValueError):
            redis_client.ttl = lambda x: 1  # key is expired
            consumer = consumers.ZipFileConsumer(redis_client, None, 'predict')
            consumer._get_output_file_name('randomkey')

        with pytest.raises(ValueError):
            redis_client.ttl = lambda x: -1  # key not expired
            consumer = consumers.ZipFileConsumer(redis_client, None, 'predict')
            consumer._get_output_file_name('randomkey')

    def test__parse_failures(self):
        N = 3
        items = ['item%s' % x for x in range(1, N + 1)]
        redis_client = DummyRedis(items)
        storage = DummyStorage(num=N)
        consumer = consumers.ZipFileConsumer(redis_client, storage, 'predict')

        # no failures
        failed_children = ''
        parsed = consumer._parse_failures(failed_children)
        assert parsed == ''

        failed_children = ['item1', 'item2', '']
        parsed = consumer._parse_failures(failed_children)
        assert 'item1=reason' in parsed and 'item2=reason' in parsed

    def test__cleanup(self):
        N = 3
        queue = 'predict'
        status = 'waiting'
        items = ['item%s' % x for x in range(1, N + 1)]
        redis_client = DummyRedis(items)
        storage = DummyStorage(num=N)
        consumer = consumers.ZipFileConsumer(redis_client, storage, queue)

        children = list('abcdef')
        done = ['{}:done'.format(c) for c in children[:3]]
        failed = ['{}:failed'.format(c) for c in children[3:]]

        key = '{queue}:{fname}.zip:{status}'.format(
            queue=queue, status=status, fname=status)

        consumer._cleanup(items[0], children, done, failed)

        # test non-float values
        redis_client = DummyRedis(items)
        redis_client.hmget = lambda *args: ['x' for a in args]
        consumer = consumers.ZipFileConsumer(redis_client, storage, queue)
        consumer._cleanup(items[0], children, done, failed)

    def test__consume(self):
        N = 3
        prefix = 'predict'
        items = ['item%s' % x for x in range(1, 4)]
        redis_client = DummyRedis(items)
        storage = DummyStorage(num=N)

        # test `status` = "new"
        status = 'new'
        consumer = consumers.ZipFileConsumer(redis_client, storage, 'predict')
        consumer._upload_archived_images = lambda x, y: items
        dummyhash = '{queue}:{fname}.zip:{status}'.format(
            queue=prefix, status=status, fname=status)
        result = consumer._consume(dummyhash)
        assert result == 'waiting'

        # test `status` = "waiting"
        status = 'waiting'
        consumer = consumers.ZipFileConsumer(redis_client, storage, 'predict')
        dummyhash = '{queue}:{fname}.zip:{status}'.format(
            queue=prefix, status=status, fname=status)
        result = consumer._consume(dummyhash)
        assert result == status

        # test `status` = "done"
        status = 'done'
        consumer = consumers.ZipFileConsumer(redis_client, storage, 'predict')
        dummyhash = '{queue}:{fname}.zip:{status}'.format(
            queue=prefix, status=status, fname=status)
        result = consumer._consume(dummyhash)
        assert result == status

        # test `status` = "failed"
        status = 'failed'
        consumer = consumers.ZipFileConsumer(redis_client, storage, 'predict')
        dummyhash = '{queue}:{fname}.zip:{status}'.format(
            queue=prefix, status=status, fname=status)
        result = consumer._consume(dummyhash)
        assert result == status

        # test `status` = "other-status"
        status = 'other-status'
        consumer = consumers.ZipFileConsumer(redis_client, storage, 'predict')
        dummyhash = '{queue}:{fname}.zip:{status}'.format(
            queue=prefix, status=status, fname=status)
        result = consumer._consume(dummyhash)
        assert result == status


class TestTrackingConsumer(object):

    def test_is_valid_hash(self):
        queue = 'track'
        items = ['item%s' % x for x in range(1, 4)]

        storage = DummyStorage()
        redis_client = DummyRedis(items)
        redis_client.hget = lambda *x: x[0]

        consumer = consumers.TrackingConsumer(redis_client, storage, queue)
        assert consumer.is_valid_hash(None) is False
        assert consumer.is_valid_hash('predict:123456789:file.png') is False
        assert consumer.is_valid_hash('predict:1234567890:file.tiff') is True
        assert consumer.is_valid_hash('predict:1234567890:file.png') is False
        assert consumer.is_valid_hash('track:1234567890:file.ZIp') is False
        assert consumer.is_valid_hash('track:123456789:file.zip') is False
        assert consumer.is_valid_hash('track:1234567890:file.png') is False
        assert consumer.is_valid_hash('track:1234567890:file.tiff') is True
        assert consumer.is_valid_hash('track:1234567890:file.trk') is True
        assert consumer.is_valid_hash('track:1234567890:file.trks') is True

    def test__consume(self):
        queue = 'track'
        items = ['item%s' % x for x in range(1, 4)]

        storage = DummyStorage()
        redis_client = DummyRedis(items)
        redis_client.hget = lambda *x: x[0]

        # test short-circuit _consume()
        consumer = consumers.TrackingConsumer(redis_client, storage, queue)

        status = 'done'
        dummyhash = '{queue}:{fname}.zip:{status}'.format(
            queue=queue, status=status, fname=status)

        result = consumer._consume(dummyhash)
        assert result == status

        # test valid _consume flow
        status = 'new'
        dummyhash = '{queue}:{fname}.zip:{status}'.format(
            queue=queue, status=status, fname=status)
        dummy_data = np.zeros((1, 1))
        consumer._load_data = lambda *x: {'X': dummy_data, 'y': dummy_data}
        consumer._get_tracker = lambda *args: DummyTracker()
        result = consumer._consume(dummyhash)
        assert result == consumer.final_status<|MERGE_RESOLUTION|>--- conflicted
+++ resolved
@@ -458,16 +458,12 @@
 
         # consumer._handle_error = _handle_error
         consumer.grpc_image = grpc_image_multi
-<<<<<<< HEAD
         consumer.detect_scale = detect_scale
-        consumer._consume(dummyhash)
-=======
         result = consumer._consume(dummyhash)
         assert result == consumer.final_status
         # test with a finished hash
         result = consumer._consume('{}:test.tiff:{}'.format(prefix, 'done'))
         assert result == 'done'
->>>>>>> 239094e2
 
         # test mutli-channel
         def grpc_image(data, *args, **kwargs):  # pylint: disable=W0613
