# Copyright 2016-2021 The Van Valen Lab at the California Institute of
# Technology (Caltech), with support from the Paul Allen Family Foundation,
# Google, & National Institutes of Health (NIH) under Grant U24CA224309-01.
# All rights reserved.
#
# Licensed under a modified Apache License, Version 2.0 (the "License");
# you may not use this file except in compliance with the License.
# You may obtain a copy of the License at
#
#     http://www.github.com/vanvalenlab/kiosk-redis-consumer/LICENSE
#
# The Work provided may be used for non-commercial academic purposes only.
# For any other use of the Work, including commercial use, please contact:
# vanvalenlab@gmail.com
#
# Neither the name of Caltech nor the names of its contributors may be used
# to endorse or promote products derived from this software without specific
# prior written permission.
#
# Unless required by applicable law or agreed to in writing, software
# distributed under the License is distributed on an "AS IS" BASIS,
# WITHOUT WARRANTIES OR CONDITIONS OF ANY KIND, either express or implied.
# See the License for the specific language governing permissions and
# limitations under the License.
# ============================================================================
"""TrackingConsumer class for consuming cell tracking jobs."""
from __future__ import absolute_import
from __future__ import division
from __future__ import print_function

import json
import os
import tempfile
import time
import timeit
import uuid

import numpy as np
<<<<<<< HEAD
import skimage.io
=======
import tifffile
>>>>>>> 3fcc7195

from deepcell_toolbox.processing import correct_drift

from deepcell.applications import CellTracking

from redis_consumer.consumers import TensorFlowServingConsumer
from redis_consumer import utils
from redis_consumer import settings


class TrackingConsumer(TensorFlowServingConsumer):
    """Consumes some unspecified file format, tracks the images,
       and uploads the results
    """

    def is_valid_hash(self, redis_hash):
        if redis_hash is None:
            return False

        fname = str(self.redis.hget(redis_hash, 'input_file_name')).lower()

        valid_file = (fname.endswith('.trk') or
                      fname.endswith('.trks') or
                      fname.endswith('.tif') or
                      fname.endswith('.tiff'))

        self.logger.debug('Got key %s and decided %s', redis_hash, valid_file)

        return valid_file

    def _load_data(self, redis_hash, subdir, fname):
        """
        Given the upload location `input_file_name`, and the downloaded
        location of the same file in subdir/fname, return the raw and annotated
        data. If the input is only raw data, we call up the ImageFileConsumer
        to predict and annotate the data.

        Args:
            hvalues: map of original hvalues of the tracking job
            subdir: string of path that contains the downloaded file
            fname: string of file name inside subdir
        """
        hvalues = self.redis.hgetall(redis_hash)

        if fname.endswith('.trk') or fname.endswith('.trks'):
            return utils.load_track_file(os.path.join(subdir, fname))

        if not fname.endswith('.tiff') and not fname.endswith('.tif'):
            raise ValueError('_load_data takes in only .tiff, .trk, or .trks')

        # push a key per frame and let ImageFileConsumers segment
        tiff_stack = utils.get_image(os.path.join(subdir, fname))

        # remove the last dimensions added by `get_image`
        # tiff_stack = np.squeeze(tiff_stack, -1)
        if len(tiff_stack.shape) != 3:
            raise ValueError('This tiff file has shape {}, which is not 3 '
                             'dimensions. Tracking can only be done on images '
                             'with 3 dimensions, (time, width, height)'.format(
                                 tiff_stack.shape))

        num_frames = len(tiff_stack)
        hash_to_frame = {}
        remaining_hashes = set()
        frames = {}

        if num_frames > settings.MAX_IMAGE_FRAMES:
            raise ValueError('This tiff file has {} frames but the maximum '
                             'number of allowed frames is {}.'.format(
                                 num_frames, settings.MAX_IMAGE_FRAMES))

        self.logger.debug('Got tiffstack shape %s.', tiff_stack.shape)

        uid = uuid.uuid4().hex
        for i, img in enumerate(tiff_stack):

            with tempfile.TemporaryDirectory() as tempdir:
                # Save and upload the frame.
                segment_fname = '{}-{}-tracking-frame-{}.tif'.format(
                    uid, hvalues.get('original_name'), i)
                segment_local_path = os.path.join(tempdir, segment_fname)
                skimage.io.imsave(segment_local_path, img,
                                  check_contrast=False)
                upload_file_name, upload_file_url = self.storage.upload(
                    segment_local_path)

            # prepare hvalues for this frame's hash
            current_timestamp = self.get_current_timestamp()
            frame_hvalues = {
                'identity_upload': self.name,
                'input_file_name': upload_file_name,
                'original_name': segment_fname,
                'status': 'new',
                'created_at': current_timestamp,
                'updated_at': current_timestamp,
                'url': upload_file_url,
                'channels': hvalues.get('channels', ''),
            }

            # make a hash for this frame
            segment_hash = '{prefix}:{file}:{hash}'.format(
                prefix=settings.SEGMENTATION_QUEUE,
                file=segment_fname,
                hash=uuid.uuid4().hex)

            # push the hash to redis and the predict queue
            self.redis.hmset(segment_hash, frame_hvalues)
            self.redis.lpush(settings.SEGMENTATION_QUEUE, segment_hash)
            self.logger.debug('Added new hash for segmentation `%s`: %s',
                              segment_hash, json.dumps(frame_hvalues, indent=4))
            hash_to_frame[segment_hash] = i
            remaining_hashes.add(segment_hash)

        # pop hash, check it, and push it back if it's not done
        # this checks the same hash over and over again, since set's
        # pop is not random. This is fine, since we still need every
        # hash to finish before doing anything.
        while remaining_hashes:
            finished_hashes = set()
            for segment_hash in remaining_hashes:
                status = self.redis.hget(segment_hash, 'status')

                self.logger.debug('Hash %s has status %s',
                                  segment_hash, status)

                if status == self.failed_status:
                    # Segmentation failed, tracking cannot be finished.
                    reason = self.redis.hget(segment_hash, 'reason')
                    raise RuntimeError(
                        'Tracking failed during segmentation on frame {}. '
                        'Segmentation Error: {}'.format(
                            hash_to_frame[segment_hash], reason))

                if status == self.final_status:
                    # Segmentation is finished, save and load the frame.
                    with tempfile.TemporaryDirectory() as tempdir:
                        out = self.redis.hget(segment_hash, 'output_file_name')
                        frame_zip = self.storage.download(out, tempdir)
                        frame_files = list(utils.iter_image_archive(
                            frame_zip, tempdir))

                        if len(frame_files) != 1:
                            raise RuntimeError(
                                'After unzipping predicted frame, got '
                                'back multiple files {}. Expected a '
                                'single file.'.format(frame_files))

                        frame_idx = hash_to_frame[segment_hash]
                        frames[frame_idx] = utils.get_image(frame_files[0])
                        finished_hashes.add(segment_hash)

            remaining_hashes -= finished_hashes
            time.sleep(settings.INTERVAL)

        labels = [frames[i] for i in range(num_frames)]

        # Cast y to int to avoid issues during fourier transform/drift correction
        y = np.array(labels, dtype='uint16')
        # TODO: Why is there an extra dimension?
        # Not a problem in tests, only with application based results.
        # Issue with batch dimension from outputs?
        y = y[:, 0] if y.shape[1] == 1 else y
        return {'X': tiff_stack, 'y': y}

    def _consume(self, redis_hash):
        start = timeit.default_timer()
        hvals = self.redis.hgetall(redis_hash)

        if hvals.get('status') in self.finished_statuses:
            self.logger.warning('Found completed hash `%s` with status %s.',
                                redis_hash, hvals.get('status'))
            return hvals.get('status')

        # Set status and initial progress
        self.update_key(redis_hash, {
            'status': 'started',
            'progress': 0,
            'identity_started': self.name,
        })

        with tempfile.TemporaryDirectory() as tempdir:
            fname = self.storage.download(hvals.get('input_file_name'),
                                          tempdir)
            data = self._load_data(redis_hash, tempdir, fname)

        self.logger.debug('Got contents tracking file contents.')
        self.logger.debug('X shape: %s', data['X'].shape)
        self.logger.debug('y shape: %s', data['y'].shape)

        # Correct for drift if enabled
        if settings.DRIFT_CORRECT_ENABLED:
            t = timeit.default_timer()
            data['X'], data['y'] = correct_drift(data['X'], data['y'])
            self.logger.debug('Drift correction complete in %s seconds.',
                              timeit.default_timer() - t)

        # Prep Neighborhood_Encoder
        neighborhood_encoder = self.get_model_wrapper(settings.NEIGHBORHOOD_ENCODER,
                                                      batch_size=64)

        # Send data to the model
        app = self.get_grpc_app(settings.TRACKING_MODEL, CellTracking,
                                neighborhood_encoder=neighborhood_encoder,
                                birth=settings.BIRTH,
                                death=settings.DEATH,
                                division=settings.DIVISION,
                                track_length=settings.TRACK_LENGTH,
                                embedding_axis=1)

        self.logger.debug('Tracking...')
        self.update_key(redis_hash, {'status': 'predicting'})
        results = app.predict(data['X'], data['y'])
        self.logger.debug('Tracking done!')

        self.update_key(redis_hash, {'status': 'saving-results'})
        with tempfile.TemporaryDirectory() as tempdir:
            # Save lineage data to JSON file
            lineage_file = os.path.join(tempdir, 'lineage.json')
            with open(lineage_file, 'w') as fp:
                json.dump(results['tracks'], fp)

            save_name = hvals.get('original_name', fname)
            subdir = os.path.dirname(save_name.replace(tempdir, ''))
            name = os.path.splitext(os.path.basename(save_name))[0]

            # Save tracked data as tiff stack
            outpaths = utils.save_numpy_array(
                results['y_tracked'], name=name,
                subdir=subdir, output_dir=tempdir)

            outpaths.append(lineage_file)

            # Save as zip instead of .trk for demo-purposes
            zip_file = utils.zip_files(outpaths, tempdir)

            output_file_name, output_url = self.storage.upload(zip_file)

        t = timeit.default_timer() - start
        self.update_key(redis_hash, {
            'status': self.final_status,
            'output_url': output_url,
            'output_file_name': output_file_name,
            'finished_at': self.get_current_timestamp(),
            'total_jobs': 1,
            'total_time': t,
        })
        return self.final_status<|MERGE_RESOLUTION|>--- conflicted
+++ resolved
@@ -36,11 +36,7 @@
 import uuid
 
 import numpy as np
-<<<<<<< HEAD
-import skimage.io
-=======
 import tifffile
->>>>>>> 3fcc7195
 
 from deepcell_toolbox.processing import correct_drift
 
@@ -122,8 +118,7 @@
                 segment_fname = '{}-{}-tracking-frame-{}.tif'.format(
                     uid, hvalues.get('original_name'), i)
                 segment_local_path = os.path.join(tempdir, segment_fname)
-                skimage.io.imsave(segment_local_path, img,
-                                  check_contrast=False)
+                tifffile.imsave(segment_local_path, img)
                 upload_file_name, upload_file_url = self.storage.upload(
                     segment_local_path)
 
