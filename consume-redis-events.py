# Copyright 2016-2019 The Van Valen Lab at the California Institute of
# Technology (Caltech), with support from the Paul Allen Family Foundation,
# Google, & National Institutes of Health (NIH) under Grant U24CA224309-01.
# All rights reserved.
#
# Licensed under a modified Apache License, Version 2.0 (the "License");
# you may not use this file except in compliance with the License.
# You may obtain a copy of the License at
#
#     http://www.github.com/vanvalenlab/kiosk-redis-consumer/LICENSE
#
# The Work provided may be used for non-commercial academic purposes only.
# For any other use of the Work, including commercial use, please contact:
# vanvalenlab@gmail.com
#
# Neither the name of Caltech nor the names of its contributors may be used
# to endorse or promote products derived from this software without specific
# prior written permission.
#
# Unless required by applicable law or agreed to in writing, software
# distributed under the License is distributed on an "AS IS" BASIS,
# WITHOUT WARRANTIES OR CONDITIONS OF ANY KIND, either express or implied.
# See the License for the specific language governing permissions and
# limitations under the License.
# ============================================================================
"""
Consume all unprocessed events in the redis queue and update each
with results from tensorflow-serving.
"""
from __future__ import absolute_import
from __future__ import division
from __future__ import print_function

import sys
import signal
import traceback
import logging
import logging.handlers

import redis_consumer
from redis_consumer import settings


class GracefulDeath:
    """Catch signals to allow graceful shutdown.

    Adapted from: https://stackoverflow.com/questions/18499497
    """

    def __init__(self):
        self.signum = None
        self.kill_now = False
        self.logger = logging.getLogger(str(self.__class__.__name__))
        signal.signal(signal.SIGINT, self.handle_signal)
        signal.signal(signal.SIGTERM, self.handle_signal)

    def handle_signal(self, signum, frame):  # pylint: disable=unused-argument
        self.signum = signum
        self.kill_now = True
        self.logger.debug('Received signal `%s` and frame `%s`', signum, frame)


def initialize_logger(debug_mode=True):
    logger = logging.getLogger()
    logger.setLevel(logging.DEBUG)

    formatter = logging.Formatter('[%(asctime)s]:[%(levelname)s]:[%(name)s]: %(message)s')
    console = logging.StreamHandler(stream=sys.stdout)
    console.setFormatter(formatter)

    fh = logging.handlers.RotatingFileHandler(
        filename='redis-consumer.log',
        maxBytes=10000000,
        backupCount=10)
    fh.setFormatter(formatter)

    if debug_mode:
        console.setLevel(logging.DEBUG)
    else:
        console.setLevel(logging.INFO)
    fh.setLevel(logging.DEBUG)

    logger.addHandler(console)
    logger.addHandler(fh)
    logger.debug("Logger initialized.")


def get_consumer(consumer_type, **kwargs):
    logging.debug("Getting '{}' consumer with args {}.".format(
        consumer_type,
        kwargs))
    ct = str(consumer_type).lower()
    if ct == 'image':
        return redis_consumer.consumers.ImageFileConsumer(**kwargs)
    if ct == 'zip':
        return redis_consumer.consumers.ZipFileConsumer(**kwargs)
    if ct == 'tracking':
        return redis_consumer.consumers.TrackingConsumer(**kwargs)
    raise ValueError('Invalid `consumer_type`: "{}"'.format(consumer_type))


if __name__ == '__main__':
    initialize_logger(settings.DEBUG)
    sighandler = GracefulDeath()

    _logger = logging.getLogger(__file__)

    redis = redis_consumer.redis.RedisClient(
        host=settings.REDIS_HOST,
        port=settings.REDIS_PORT,
        backoff=settings.REDIS_TIMEOUT)

    storage_client = redis_consumer.storage.get_client(settings.CLOUD_PROVIDER)

    kwargs = {
        'redis_client': redis,
        'storage_client': storage_client,
        'final_status': 'done',
        'queue': settings.QUEUE,
    }

    consumer = get_consumer(settings.CONSUMER_TYPE, **kwargs)

    logging.debug("Got '{}' consumer.".format(settings.CONSUMER_TYPE))

    while True:
        try:
<<<<<<< HEAD
            consumer.consume(sleeptime=settings.INTERVAL)
=======
            consumer.consume()
            if sighandler.kill_now:
                break
>>>>>>> 3b17c281
        except Exception as err:  # pylint: disable=broad-except
            _logger.critical('Fatal Error: %s: %s\n%s',
                             type(err).__name__, err, traceback.format_exc())

            sys.exit(1)

    _logger.info('Gracefully exited after signal number %s', sighandler.signum)<|MERGE_RESOLUTION|>--- conflicted
+++ resolved
@@ -125,13 +125,9 @@
 
     while True:
         try:
-<<<<<<< HEAD
-            consumer.consume(sleeptime=settings.INTERVAL)
-=======
             consumer.consume()
             if sighandler.kill_now:
                 break
->>>>>>> 3b17c281
         except Exception as err:  # pylint: disable=broad-except
             _logger.critical('Fatal Error: %s: %s\n%s',
                              type(err).__name__, err, traceback.format_exc())
