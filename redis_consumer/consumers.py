# Copyright 2016-2019 The Van Valen Lab at the California Institute of
# Technology (Caltech), with support from the Paul Allen Family Foundation,
# Google, & National Institutes of Health (NIH) under Grant U24CA224309-01.
# All rights reserved.
#
# Licensed under a modified Apache License, Version 2.0 (the "License");
# you may not use this file except in compliance with the License.
# You may obtain a copy of the License at
#
#     http://www.github.com/vanvalenlab/kiosk-redis-consumer/LICENSE
#
# The Work provided may be used for non-commercial academic purposes only.
# For any other use of the Work, including commercial use, please contact:
# vanvalenlab@gmail.com
#
# Neither the name of Caltech nor the names of its contributors may be used
# to endorse or promote products derived from this software without specific
# prior written permission.
#
# Unless required by applicable law or agreed to in writing, software
# distributed under the License is distributed on an "AS IS" BASIS,
# WITHOUT WARRANTIES OR CONDITIONS OF ANY KIND, either express or implied.
# See the License for the specific language governing permissions and
# limitations under the License.
# ============================================================================
"""Classes to consume events in redis"""
from __future__ import absolute_import
from __future__ import division
from __future__ import print_function

import uuid
<<<<<<< HEAD

=======
import timeit
import datetime
import os
>>>>>>> d7476db9
import json
import logging
import os
import sys
import time
import zipfile

import pytz
import grpc
import numpy as np

from redis_consumer.grpc_clients import PredictClient
from redis_consumer.grpc_clients import ProcessClient
from redis_consumer.grpc_clients import TrackingClient
from redis_consumer import utils
from redis_consumer import tracking
from redis_consumer import settings


class Consumer(object):
    """Base class for all redis event consumer classes.

    Args:
        redis_client: Client class to communicate with redis
        storage_client: Client to communicate with cloud storage buckets.
        final_status: Update the status of redis event with this value.
    """

    def __init__(self,
                 redis_client,
                 storage_client,
                 queue,
                 final_status='done'):
        self.output_dir = settings.OUTPUT_DIR
        self.hostname = settings.HOSTNAME
        self.redis = redis_client
        self.storage = storage_client
        self.queue = str(queue).lower()
        self.processing_queue = 'processing-{}'.format(self.queue)
        self.final_status = final_status
        self.logger = logging.getLogger(str(self.__class__.__name__))

    def get_redis_hash(self):
        while True:
            redis_hash = self.redis.rpoplpush(self.queue, self.processing_queue)

            # if queue is empty, return None
            if redis_hash is None:
                return redis_hash

            # if hash is found and valid, return the hash
            if self.is_valid_hash(redis_hash):
                return redis_hash

            # this invalid hash should not be processed by this consumer.
            # remove it from processing, and push it back to the work queue.
            self.redis.lrem(self.processing_queue, 1, redis_hash)
            self.redis.lpush(self.queue, redis_hash)

    def _handle_error(self, err, redis_hash):
        """Update redis with failure information, and log errors.

        Args:
            err: Exception, uncaught error that will be logged.
            redis_hash: string, the hash that will be updated to failure.
        """
        # Update redis with failed status
<<<<<<< HEAD
        ts = time.time() * 1000
        self.hmset(redis_hash, {
            'reason': logging.Formatter().formatException(sys.exc_info()),
            'status': 'failed',
            'timestamp_failed': ts,
            'identity_failed': self.hostname,
            'timestamp_last_status_update': ts
=======
        self.update_status(redis_hash, 'failed', {
            'reason': '{}: {}'.format(type(err).__name__, err),
>>>>>>> d7476db9
        })
        self.logger.exception('Failed to process redis key %s due to %s: %s',
                              redis_hash, type(err).__name__, err)

    def is_valid_hash(self, redis_hash):  # pylint: disable=unused-argument
        """Returns True if the consumer should work on the item"""
        return True

    def get_current_timestamp(self):
        """Helper function, returns ISO formatted UTC timestamp"""
        return datetime.datetime.now(pytz.UTC).isoformat()

    def update_status(self, redis_hash, status, data=None):
        """Update the status of a the given hash.

        Args:
            redis_hash: string, the hash that will be updated
            status: string, the new status value
            data: dict, optional data to include in the hmset call
        """
        if data is not None and not isinstance(data, dict):
            raise ValueError('`data` must be a dictionary, got {}.'.format(
                type(data).__name__))

        data = {} if data is None else data
        data.update({
            'status': status,
            'updated_at': self.get_current_timestamp()
        })
        self.redis.hmset(redis_hash, data)

    def _consume(self, redis_hash):
        raise NotImplementedError

    def consume(self):
        """Consume all redis events every `interval` seconds.

        Args:
            status: string, only consume hashes where `status` == status.
            prefix: string, only consume hashes that start with `prefix`.

        Returns:
            nothing: this is the consumer main process
        """
        start = timeit.default_timer()
        redis_hash = self.get_redis_hash()

        if redis_hash is not None:  # popped something off the queue
            try:
                self._consume(redis_hash)
                hvals = self.redis.hgetall(redis_hash)
                self.logger.debug('Consumed key %s (model %s:%s, '
                                  'preprocessing: %s, postprocessing: %s) '
                                  '(%s retries) in %s seconds.',
                                  redis_hash, hvals.get('model_name'),
                                  hvals.get('model_version'),
                                  hvals.get('preprocess_function'),
                                  hvals.get('postprocess_function'),
                                  0, timeit.default_timer() - start)
            except Exception as err:  # pylint: disable=broad-except
                # log the error and update redis with details
                self._handle_error(err, redis_hash)

            # remove the key from the processing queue
            self.redis.lrem(self.processing_queue, 1, redis_hash)


class ImageFileConsumer(Consumer):
    """Consumes image files and uploads the results"""

<<<<<<< HEAD
    def iter_redis_hashes(self, status='new', prefix='predict'):
        """Iterate over hash values in redis.
        Only yield hash values for valid image files

        Returns:
            Iterator of all hashes with a valid status
        """
        keys = super(ImageFileConsumer, self).iter_redis_hashes(status, prefix)
        for key in keys:
            fname = str(self.hget(key, 'input_file_name'))
            if not fname.lower().endswith('.zip') and key.startswith("predict_"):
                self.logger.debug('Yielding key %s', fname)
                self.logger.debug('endswith trk %s', fname.lower().endswith('.trk'))
                yield key
=======
    def is_valid_hash(self, redis_hash):
        if redis_hash is None:
            return False
        fname = str(self.redis.hget(redis_hash, 'input_file_name'))
        is_valid = not fname.lower().endswith('.zip')
        return is_valid
>>>>>>> d7476db9

    def _process(self, image, key, process_type, timeout=30, streaming=False):
        """Apply each processing function to image.

        Args:
            image: numpy array of image data
            key: function to apply to image
            process_type: pre or post processing
            timeout: integer. grpc request timeout.
            streaming: boolean. if True, streams data in multiple requests

        Returns:
            list of processed image data
        """
        # Squeeze out batch dimension if unnecessary
        if image.shape[0] == 1:
            image = np.squeeze(image, axis=0)

        if not key:
            return image

        self.logger.debug('Starting %s %s-processing image of shape %s',
                          key, process_type, image.shape)

        retrying = True
        count = 0
        start = timeit.default_timer()
        while retrying:
            try:
                key = str(key).lower()
                process_type = str(process_type).lower()
                hostname = '{}:{}'.format(settings.DP_HOST, settings.DP_PORT)
                client = ProcessClient(hostname, process_type, key)

                if streaming:
                    dtype = 'DT_STRING'
                else:
                    dtype = settings.TF_TENSOR_DTYPE

                req_data = [{'in_tensor_name': settings.TF_TENSOR_NAME,
                             'in_tensor_dtype': dtype,
                             'data': np.expand_dims(image, axis=0)}]

                if streaming:
                    results = client.stream_process(req_data, timeout)
                else:
                    results = client.process(req_data, timeout)

                self.logger.debug('%s-processed key %s (model %s:%s, '
                                  'preprocessing: %s, postprocessing: %s)'
                                  ' (%s retries)  in %s seconds.',
                                  process_type.capitalize(), self._redis_hash,
                                  self._redis_values.get('model_name'),
                                  self._redis_values.get('model_version'),
                                  self._redis_values.get('preprocess_function'),
                                  self._redis_values.get('postprocess_function'),
                                  count, timeit.default_timer() - start)

                results = results['results']
                # Again, squeeze out batch dimension if unnecessary
                if results.shape[0] == 1:
                    results = np.squeeze(results, axis=0)

                retrying = False
                return results
            except grpc.RpcError as err:
                retry_statuses = {
                    grpc.StatusCode.DEADLINE_EXCEEDED,
                    grpc.StatusCode.UNAVAILABLE
                }
                # pylint: disable=E1101
                if err.code() in retry_statuses:
                    count += 1
                    temp_status = 'retry-processing - {} - {}'.format(
                        count, err.code().name)
                    self.update_status(self._redis_hash, temp_status, {
                        'process_retries': count,
                    })
                    sleeptime = np.random.randint(1, 20)
                    sleeptime = 1 + sleeptime * int(streaming)
                    self.logger.warning('%sException `%s: %s` during %s '
                                        '%s-processing request.  Waiting %s '
                                        'seconds before retrying.',
                                        type(err).__name__, err.code().name,
                                        err.details(), key, process_type,
                                        sleeptime)
                    self.logger.debug('Waiting for %s seconds before retrying',
                                      sleeptime)
                    time.sleep(sleeptime)  # sleep before retry
                    retrying = True  # Unneccessary but explicit
                else:
                    retrying = False
                    raise err
            except Exception as err:
                retrying = False
                self.logger.error('Encountered %s during %s %s-processing: %s',
                                  type(err).__name__, key, process_type, err)
                raise err

    def preprocess(self, image, keys, timeout=30, streaming=False):
        """Wrapper for _process_image but can only call with type="pre".

        Args:
            image: numpy array of image data
            keys: list of function names to apply to the image
            timeout: integer. grpc request timeout.
            streaming: boolean. if True, streams data in multiple requests

        Returns:
            pre-processed image data
        """
        pre = None
        for key in keys:
            x = pre if pre else image
            pre = self._process(x, key, 'pre', timeout, streaming)
        return pre

    def postprocess(self, image, keys, timeout=30, streaming=False):
        """Wrapper for _process_image but can only call with type="post".

        Args:
            image: numpy array of image data
            keys: list of function names to apply to the image
            timeout: integer. grpc request timeout.
            streaming: boolean. if True, streams data in multiple requests

        Returns:
            post-processed image data
        """
        post = None
        for key in keys:
            x = post if post else image
            post = self._process(x, key, 'post', timeout, streaming)
        return post

    def process_big_image(self,
                          cuts,
                          img,
                          field,
                          model_name,
                          model_version):
        """Slice big image into smaller images for prediction,
        then stitches all the smaller images back together.

        Args:
            cuts: number of cuts in x and y to slice smaller images
            img: image data as numpy array
            field: receptive field size of model, changes padding sizes
            model_name: hosted model to send image data
            model_version: model version to query

        Returns:
            tf_results: single numpy array of predictions on big input image
        """
        start = timeit.default_timer()
        cuts = int(cuts)
        field = int(field)
        winx, winy = (field - 1) // 2, (field - 1) // 2

        def iter_cuts(img, cuts, field):
            padded_img = utils.pad_image(img, field)
            crop_x = img.shape[img.ndim - 3] // cuts
            crop_y = img.shape[img.ndim - 2] // cuts
            for i in range(cuts):
                for j in range(cuts):
                    a, b = i * crop_x, (i + 1) * crop_x
                    c, d = j * crop_y, (j + 1) * crop_y
                    data = padded_img[..., a:b + 2 * winx, c:d + 2 * winy, :]
                    coord = (a, b, c, d)
                    yield data, coord

        slcs, coords = zip(*iter_cuts(img, cuts, field))
        reqs = (self.grpc_image(s, model_name, model_version) for s in slcs)

        tf_results = None
        for resp, (a, b, c, d) in zip(reqs, coords):
            # resp = await asyncio.ensure_future(req)
            if tf_results is None:
                tf_results = np.zeros(list(img.shape)[:-1] + [resp.shape[-1]])
                self.logger.debug('Initialized output tensor of shape %s',
                                  tf_results.shape)

            tf_results[..., a:b, c:d, :] = resp[..., winx:-winx, winy:-winy, :]

        self.logger.debug('Segmented image into shape %s in %s s',
                          tf_results.shape, timeit.default_timer() - start)
        return tf_results

    def grpc_image(self, img, model_name, model_version, timeout=30, backoff=3):
        count = 0
        start = timeit.default_timer()
        self.logger.debug('Segmenting image of shape %s with model %s:%s',
                          img.shape, model_name, model_version)
        retrying = True
        while retrying:
            try:
                floatx = settings.TF_TENSOR_DTYPE
                if 'f16' in model_name:
                    floatx = 'DT_HALF'
                    # TODO: seems like should cast to "half"
                    # but the model rejects the type, wants "int" or "long"
                    img = img.astype('int')
                hostname = '{}:{}'.format(settings.TF_HOST, settings.TF_PORT)
                req_data = [{'in_tensor_name': settings.TF_TENSOR_NAME,
                             'in_tensor_dtype': floatx,
                             'data': np.expand_dims(img, axis=0)}]
                t = timeit.default_timer()
                client = PredictClient(hostname, model_name, int(model_version))
                self.logger.debug('Created the PredictClient in %s seconds.',
                                  timeit.default_timer() - t)

                prediction = client.predict(req_data, request_timeout=timeout)
                retrying = False
                results = prediction['prediction']
                self.logger.debug('Segmented key %s (model %s:%s, '
                                  'preprocessing: %s, postprocessing: %s)'
                                  ' (%s retries) in %s seconds.',
                                  self._redis_hash, model_name, model_version,
                                  self._redis_values.get('preprocess_function'),
                                  self._redis_values.get('postprocess_function'),
                                  count, timeit.default_timer() - start)
                return results
            except grpc.RpcError as err:
                # pylint: disable=E1101
                retry_statuses = {
                    grpc.StatusCode.DEADLINE_EXCEEDED,
                    grpc.StatusCode.UNAVAILABLE
                }
                if err.code() in retry_statuses:
                    count += 1
                    # write update to Redis
                    temp_status = 'retry-predicting - {} - {}'.format(
                        count, err.code().name)
                    self.update_status(self._redis_hash, temp_status, {
                        'predict_retries': count,
                    })
                    self.logger.warning('%sException `%s: %s` during '
                                        'PredictClient request to model %s:%s.'
                                        'Waiting %s seconds before retrying.',
                                        type(err).__name__, err.code().name,
                                        err.details(), model_name,
                                        model_version, backoff)
                    self.logger.debug('Waiting for %s seconds before retrying',
                                      backoff)
                    time.sleep(backoff)  # sleep before retry
                    retrying = True  # Unneccessary but explicit
                else:
                    retrying = False
                    raise err
            except Exception as err:
                retrying = False
                self.logger.error('Encountered %s during tf-serving request to '
                                  'model %s:%s: %s', type(err).__name__,
                                  model_name, model_version, err)
                raise err

    def _consume(self, redis_hash):
        hvals = self.redis.hgetall(redis_hash)
        # hold on to the redis hash/values for logging purposes
        self._redis_hash = redis_hash
        self._redis_values = hvals
        self.logger.debug('Found hash to process "%s": %s',
                          redis_hash, json.dumps(hvals, indent=4))

        self.update_status(redis_hash, 'started', {
            'identity_started': self.hostname,
        })

        model_name = hvals.get('model_name')
        model_version = hvals.get('model_version')
        cuts = hvals.get('cuts', '0')
        field = hvals.get('field_size', '61')

        with utils.get_tempdir() as tempdir:
            fname = self.storage.download(hvals.get('input_file_name'), tempdir)
            image = utils.get_image(fname)

            # configure timeout
            streaming = str(cuts).isdigit() and int(cuts) > 0
            timeout = settings.GRPC_TIMEOUT
            timeout = timeout if not streaming else timeout * int(cuts)

            # Pre-process data before sending to the model
            self.update_status(redis_hash, 'pre-processing')

            pre_funcs = hvals.get('preprocess_function', '').split(',')
            image = self.preprocess(image, pre_funcs, timeout, True)

            # Send data to the model
            self.update_status(redis_hash, 'predicting')

            if streaming:
                image = self.process_big_image(
                    cuts, image, field, model_name, model_version)
            else:
                image = self.grpc_image(
                    image, model_name, model_version, timeout)

            # Post-process model results
            self.update_status(redis_hash, 'post-processing')

            post_funcs = hvals.get('postprocess_function', '').split(',')
            image = self.postprocess(image, post_funcs, timeout, True)

            # Save the post-processed results to a file
            self.update_status(redis_hash, 'saving-results')

            # Save each result channel as an image file
            save_name = hvals.get('original_name', fname)
            subdir = os.path.dirname(save_name.replace(tempdir, ''))
            name = os.path.splitext(os.path.basename(save_name))[0]

            outpaths = utils.save_numpy_array(
                image, name=name, subdir=subdir, output_dir=tempdir)

            # Save each prediction image as zip file
            zip_file = utils.zip_files(outpaths, tempdir)

            # Upload the zip file to cloud storage bucket
            cleaned = zip_file.replace(tempdir, '')
            subdir = os.path.dirname(settings._strip(cleaned))
            subdir = subdir if subdir else None
            dest, output_url = self.storage.upload(zip_file, subdir=subdir)

            # Update redis with the final results
            self.update_status(redis_hash, self.final_status, {
                'output_url': output_url,
                'output_file_name': dest,
                'finished_at': self.get_current_timestamp(),
            })


class ZipFileConsumer(Consumer):
    """Consumes zip files and uploads the results"""

<<<<<<< HEAD
    def iter_redis_hashes(self, status='new', prefix='predict'):
        """Iterate over hash values in redis.
        Only yield hash values for zip files

        Returns:
            Iterator of all zip hashes with a valid status
        """
        keys = super(ZipFileConsumer, self).iter_redis_hashes(status, prefix)
        for key in keys:
            fname = str(self.hget(key, 'input_file_name'))
            # ZipFileConsumer should not touch tracking jobs
            if fname.lower().endswith('.zip') and key.startswith("predict_"):
                yield key
=======
    def is_valid_hash(self, redis_hash):
        if redis_hash is None:
            return False
        fname = str(self.redis.hget(redis_hash, 'input_file_name'))
        is_valid = fname.lower().endswith('.zip')
        return is_valid
>>>>>>> d7476db9

    def _upload_archived_images(self, hvalues):
        """Extract all image files and upload them to storage and redis"""
        all_hashes = set()
        with utils.get_tempdir() as tempdir:
            fname = self.storage.download(hvalues.get('input_file_name'), tempdir)
            image_files = utils.get_image_files_from_dir(fname, tempdir)
            for imfile in image_files:
                clean_imfile = settings._strip(imfile.replace(tempdir, ''))
                # Save each result channel as an image file
                subdir = os.path.dirname(clean_imfile)
                uploaded_file_path = self.storage.upload(imfile, subdir=subdir)
                new_hash = '{prefix}_{file}_{hash}'.format(
                    prefix=settings.HASH_PREFIX,
                    file=clean_imfile,
                    hash=uuid.uuid4().hex)

                current_timestamp = self.get_current_timestamp()
                new_hvals = dict()
                new_hvals.update(hvalues)
                new_hvals['output_file_name'] = uploaded_file_path
                new_hvals['original_name'] = clean_imfile
                new_hvals['status'] = 'new'
                new_hvals['identity_upload'] = self.hostname
                new_hvals['created_at'] = current_timestamp
                new_hvals['updated_at'] = current_timestamp
                self.redis.hmset(new_hash, new_hvals)
                self.logger.debug('Added new hash `%s`: %s',
                                  new_hash, json.dumps(new_hvals, indent=4))
                all_hashes.add(new_hash)
        return all_hashes

    def _consume(self, redis_hash):
        start = timeit.default_timer()
        hvals = self.redis.hgetall(redis_hash)
        self.logger.debug('Found hash to process `%s`: %s',
                          redis_hash, json.dumps(hvals, indent=4))

        self.update_status(redis_hash, 'started')

        all_hashes = self._upload_archived_images(hvals)
        self.logger.info('Uploaded %s hashes.  Waiting for ImageConsumers.',
                         len(all_hashes))

        # Now all images have been uploaded with new redis hashes
        # Wait for these to be processed by an ImageFileConsumer
        self.update_status(redis_hash, 'waiting')

        with utils.get_tempdir() as tempdir:
            finished_hashes = set()
            failed_hashes = set()
            saved_files = set()
            # ping redis until all the sets are finished
            while all_hashes.symmetric_difference(finished_hashes):
                for h in all_hashes:
                    if h in finished_hashes:
                        continue

                    status = self.redis.hget(h, 'status')

                    if status == 'failed':
                        reason = self.redis.hget(h, 'reason')
                        # one of the hashes failed to process
                        self.logger.error('Failed to process hash `%s`: %s',
                                          h, reason)
                        failed_hashes.add(h)
                        finished_hashes.add(h)

                    elif status == self.final_status:
                        # one of our hashes is done!
                        fname = self.redis.hget(h, 'output_file_name')
                        local_fname = self.storage.download(fname, tempdir)
                        self.logger.info('Saved file: %s', local_fname)
                        if zipfile.is_zipfile(local_fname):
                            image_files = utils.get_image_files_from_dir(
                                local_fname, tempdir)
                        else:
                            image_files = [local_fname]

                        for imfile in image_files:
                            saved_files.add(imfile)
                        finished_hashes.add(h)

            if failed_hashes:
                self.logger.warning('Failed to process %s hashes',
                                    len(failed_hashes))

            saved_files = list(saved_files)
            self.logger.info(saved_files)
            zip_file = utils.zip_files(saved_files, tempdir)

            # Upload the zip file to cloud storage bucket
            uploaded_file_path = self.storage.upload(zip_file)

            output_url = self.storage.get_public_url(uploaded_file_path)
            self.logger.debug('Uploaded output to: `%s`', output_url)

            # Update redis with the results
            self.update_status(redis_hash, self.final_status, {
                'identity_output': self.hostname,
                'finished_at': self.get_current_timestamp(),
                'output_url': output_url,
                'output_file_name': uploaded_file_path
            })

            self.logger.info('Processed all %s images of zipfile `%s` in %s',
                             len(all_hashes), hvals['output_file_name'],
                             timeit.default_timer() - start)


class TrackingConsumer(Consumer):
    """Consumes some unspecified file format, tracks the images, and uploads the results"""

    def iter_redis_hashes(self, status='new', prefix='track_'):
        """Iterate over hash values in redis.
        Only yield hash values for zip files

        Returns:
            Iterator of all zip hashes with a valid status
        """
        keys = super(TrackingConsumer, self).iter_redis_hashes(status, prefix)
        for key in keys:
            if key.startswith("track_"):
                yield key

    def _done(self, redis_hash, status, output_url, output_file_name):
        output_timestamp = time.time() * 1000
        self.hmset(redis_hash, {
            'identity_output': self.hostname,
            'status': status,
            'output_url': output_url,
            'output_file_name': output_file_name,
            'timestamp_output': output_timestamp,
            'timestamp_last_status_update': output_timestamp
        })

    def _get_model(self, redis_hash):
        hostname = '{}:{}'.format(settings.TF_HOST, settings.TF_PORT)
        model_name = "tracking_neigh=30_in=32"
        model_version = 0

        t = timeit.default_timer()
        model = TrackingClient(hostname,
                               redis_hash,
                               model_name,
                               model_version,
                               progress_callback=self._update_progress)

        self.logger.debug('Created the TrackingClient in %s seconds.',
                          timeit.default_timer() - t)
        return model

    def _get_tracker(self, redis_hash, raw, segmented):
        tracking_model = self._get_model(redis_hash)

        features = {'appearance', 'distance', 'neighborhood', 'regionprop'}
        tracker = tracking.cell_tracker(raw, segmented,
                                        tracking_model,
                                        max_distance=50,
                                        track_length=5,
                                        division=0.5,
                                        birth=0.9,
                                        death=0.9,
                                        neighborhood_scale_size=30,
                                        features=features)

        self.logger.debug('Created tracker!')
        return tracker

    def _update_progress(self, redis_hash, progress):
        self.hmset(redis_hash, {
            'progress': progress,
        })

    def _consume(self, redis_hash):
        start = timeit.default_timer()
        hvalues = self.hgetall(redis_hash)
        self.logger.debug('Found track_* hash to process "%s": %s',
                          redis_hash, json.dumps(hvalues, indent=4))

        # Set status and initial progress
        starting_time = time.time() * 1000
        self.hmset(redis_hash, {
            'status': 'started',
            'progress': 0,
            'timestamp_started': starting_time,
            'identity_started': self.hostname,
            'timestamp_last_status_update': starting_time
        })

        with utils.get_tempdir() as tempdir:
            fname = self.storage.download(hvalues.get('input_file_name'), tempdir)
            trk = utils.load_track_file(os.path.join(tempdir, fname))

            self.logger.debug('Got contents tracking file contents.')
            self.logger.debug('X shape: %s', trk['X'].shape)
            self.logger.debug('y shape: %s', trk['y'].shape)

            tracker = self._get_tracker(redis_hash, trk["X"], trk["y"])
            self.logger.debug('Trying to track...')

            tracker._track_cells()

            self.logger.debug('Tracking done!')

            # Save tracking result and upload
            save_name = os.path.join(tempdir,
                                     hvalues.get('original_name', fname))
            tracker.dump(save_name)
            output_file_name, output_url = self.storage.upload(save_name)

            self._done(redis_hash, self.final_status,
                       output_url, output_file_name)<|MERGE_RESOLUTION|>--- conflicted
+++ resolved
@@ -28,19 +28,14 @@
 from __future__ import division
 from __future__ import print_function
 
-import uuid
-<<<<<<< HEAD
-
-=======
-import timeit
 import datetime
-import os
->>>>>>> d7476db9
 import json
 import logging
 import os
 import sys
 import time
+import timeit
+import uuid
 import zipfile
 
 import pytz
@@ -103,18 +98,8 @@
             redis_hash: string, the hash that will be updated to failure.
         """
         # Update redis with failed status
-<<<<<<< HEAD
-        ts = time.time() * 1000
-        self.hmset(redis_hash, {
+        self.update_status(redis_hash, 'failed', {
             'reason': logging.Formatter().formatException(sys.exc_info()),
-            'status': 'failed',
-            'timestamp_failed': ts,
-            'identity_failed': self.hostname,
-            'timestamp_last_status_update': ts
-=======
-        self.update_status(redis_hash, 'failed', {
-            'reason': '{}: {}'.format(type(err).__name__, err),
->>>>>>> d7476db9
         })
         self.logger.exception('Failed to process redis key %s due to %s: %s',
                               redis_hash, type(err).__name__, err)
@@ -185,29 +170,21 @@
 class ImageFileConsumer(Consumer):
     """Consumes image files and uploads the results"""
 
-<<<<<<< HEAD
-    def iter_redis_hashes(self, status='new', prefix='predict'):
-        """Iterate over hash values in redis.
-        Only yield hash values for valid image files
-
-        Returns:
-            Iterator of all hashes with a valid status
-        """
-        keys = super(ImageFileConsumer, self).iter_redis_hashes(status, prefix)
-        for key in keys:
-            fname = str(self.hget(key, 'input_file_name'))
-            if not fname.lower().endswith('.zip') and key.startswith("predict_"):
-                self.logger.debug('Yielding key %s', fname)
-                self.logger.debug('endswith trk %s', fname.lower().endswith('.trk'))
-                yield key
-=======
     def is_valid_hash(self, redis_hash):
         if redis_hash is None:
             return False
         fname = str(self.redis.hget(redis_hash, 'input_file_name'))
-        is_valid = not fname.lower().endswith('.zip')
-        return is_valid
->>>>>>> d7476db9
+        valid_prefix = redis_hash.startswith("predict_")
+
+        # TODO(enricozb): `valid_file` should be a positive match not a
+        # negative one. It seems fragile. With a positive match, adding new
+        # files won't break this.
+        valid_file = not fname.lower().endswith('.zip')
+
+        self.logger.debug('ImageFileConsumer: Got key {} and decided {}'.format(
+            redis_hash, valid_prefix and valid_file))
+
+        return valid_prefix and valid_file
 
     def _process(self, image, key, process_type, timeout=30, streaming=False):
         """Apply each processing function to image.
@@ -543,28 +520,17 @@
 class ZipFileConsumer(Consumer):
     """Consumes zip files and uploads the results"""
 
-<<<<<<< HEAD
-    def iter_redis_hashes(self, status='new', prefix='predict'):
-        """Iterate over hash values in redis.
-        Only yield hash values for zip files
-
-        Returns:
-            Iterator of all zip hashes with a valid status
-        """
-        keys = super(ZipFileConsumer, self).iter_redis_hashes(status, prefix)
-        for key in keys:
-            fname = str(self.hget(key, 'input_file_name'))
-            # ZipFileConsumer should not touch tracking jobs
-            if fname.lower().endswith('.zip') and key.startswith("predict_"):
-                yield key
-=======
     def is_valid_hash(self, redis_hash):
         if redis_hash is None:
             return False
         fname = str(self.redis.hget(redis_hash, 'input_file_name'))
-        is_valid = fname.lower().endswith('.zip')
-        return is_valid
->>>>>>> d7476db9
+        valid_prefix = redis_hash.startswith("predict_")
+        valid_file = fname.lower().endswith('.zip')
+
+        self.logger.debug('ZipFileConsumer: Got key {} and decided {}'.format(
+            redis_hash, valid_prefix and valid_file))
+
+        return valid_prefix and valid_file
 
     def _upload_archived_images(self, hvalues):
         """Extract all image files and upload them to storage and redis"""
@@ -678,17 +644,17 @@
 class TrackingConsumer(Consumer):
     """Consumes some unspecified file format, tracks the images, and uploads the results"""
 
-    def iter_redis_hashes(self, status='new', prefix='track_'):
-        """Iterate over hash values in redis.
-        Only yield hash values for zip files
-
-        Returns:
-            Iterator of all zip hashes with a valid status
-        """
-        keys = super(TrackingConsumer, self).iter_redis_hashes(status, prefix)
-        for key in keys:
-            if key.startswith("track_"):
-                yield key
+    def is_valid_hash(self, redis_hash):
+        if redis_hash is None:
+            return False
+        fname = str(self.redis.hget(redis_hash, 'input_file_name'))
+        valid_prefix = redis_hash.startswith("track_")
+        valid_file = fname.lower().endswith('.zip')
+
+        self.logger.debug('TrackingCOnsumer: Got key {} and decided {}'.format(
+            redis_hash, valid_prefix and valid_file))
+
+        return valid_prefix and valid_file
 
     def _done(self, redis_hash, status, output_url, output_file_name):
         output_timestamp = time.time() * 1000
